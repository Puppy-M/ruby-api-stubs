--- conflicted
+++ resolved
@@ -57,12 +57,7 @@
 
 **Better**
 
-<<<<<<< HEAD
-`@param entities [Sketchup::Entities] The entities context in which to search. Defaults to the current model's entities.`
-- The param name is immediately following the @param tag (just as a method name immediately follows the `def` keyword in a method definition.) Ie, it is the form we are used to using when we code in Ruby (or most other modern programming languages.)
-=======
 `# @param [Sketchup::Entities] entities The entities context in which to search. Defaults to the current model's entities.`
->>>>>>> 9b36e4a8
 - No dash need even be considered as the Typelist separates the parameter name from the description.
 - The descriptions are proper grammatical sentences, that can be more easily translated using online translators.
 
