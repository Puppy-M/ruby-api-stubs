--- conflicted
+++ resolved
@@ -70,21 +70,10 @@
   #     UI.set_cursor(cursor_id)
   #   end
   #
-<<<<<<< HEAD
-  # @param filename [String]
-  #   Filename for an image.
-  #
-  # @param hot_x [Integer]
-  #   An x coordinate that is the "hotpoint" for the cursor
-  #   computed from the left edge of your cursor image.
-  #
-  # @param hot_y [Integer]
-=======
   # @param [String] filename
   #   Filename for an image.
   #
   # @param [Integer] hot_y
->>>>>>> 860f5f21
   #   A y coordinate that is the "hotpoint" for the cursor
   #   computed from the top edge of the of your cursor image.
   #   For example, a value of (hot_x, hot_y) = (5,10) would
@@ -92,13 +81,10 @@
   #   the left edge of your cursor image and 10 pixels from
   #   the top edge of your cursor image.
   #
-<<<<<<< HEAD
-=======
   # @param [Integer] hot_x
   #   An x coordinate that is the "hotpoint" for the cursor
   #   computed from the left edge of your cursor image.
   #
->>>>>>> 860f5f21
   # @return [Integer] ID associated with the cursor
   #
   # @version SketchUp 6.0
@@ -126,24 +112,6 @@
   #   list = ["", "", "Male|Female"]
   #   input = UI.inputbox(prompts, defaults, list, "Tell me about yourself.")
   #
-<<<<<<< HEAD
-  # @param prompts [Array<String>]
-  #   An array of prompt names appearing in the input box
-  #   adjacent to input fields.
-  #
-  # @param defaults [Array<String>]
-  #   An array of default values for the input
-  #   fields.
-  #
-  # @param title [String]
-  #   The title for the input box.
-  #
-  # @param title_or_list [String, Array<String>]
-  #   If 3 params are passed, then this value is
-  #   a string containing the title of the input box. If
-  #   a total of 4 params are passed, then this is an array
-  #   containing pipe-separated strings of options.
-=======
   # @overload inputbox(prompts, defaults, title)
   #
   #   @param [Array<String>] prompts
@@ -167,7 +135,6 @@
   #     An array containing pipe-separated strings of options.
   #   @param [String] title
   #     The title for the input box.
->>>>>>> 860f5f21
   #
   # @return [Array<String>, false] An array of returned values if the user did
   #   not cancel the dialog.  If the user canceled the
@@ -175,11 +142,7 @@
   #   array will be in the same order as the input fields.
   #
   # @version SketchUp 6.0
-<<<<<<< HEAD
-  def self.inputbox(prompts, defaults = nil, title_or_list = nil, title = nil)
-=======
   def self.inputbox(*args)
->>>>>>> 860f5f21
   end
 
   # The inspector_names method is used to returns the names of all the
@@ -210,13 +173,6 @@
   #     UI.messagebox("Cheese activated.")
   #   }
   #
-<<<<<<< HEAD
-  # @param menuname [String]
-  #   Optional. The name of an existing menu. Default menu
-  #   is "Extensions"
-  #
-  # @return [Sketchup::Menu] a menu object.
-=======
   # @note The "Extensions" menu was named "Plugins" prior to SketchUp 2015.
   #   For backward compatibility "Plugins" still works.
   #
@@ -227,7 +183,6 @@
   #   The name of an existing top level menu.
   #
   # @return [Sketchup::Menu]
->>>>>>> 860f5f21
   #
   # @version SketchUp 6.0
   def self.menu(menu_name = "Plugins")
@@ -320,20 +275,10 @@
   #   chosen_image = UI.openpanel("Open Image File", "c:/", "Image Files|*.jpg;*.png;||")
   #   chosen_image = UI.openpanel("Open CAD File", "c:/", "DXF|*.dxf|DWG|*.dwg||")
   #
-<<<<<<< HEAD
-  # @param title [String]
-  #   The title to apply to the open dialog box.
-  #
-  # @param directory [String]
-  #   The default directory for the open panel.
-  #
-  # @param filename [String]
-=======
   # @param [String] title
   #   The title to apply to the open dialog box.
   #
   # @param [String] filename
->>>>>>> 860f5f21
   #   The default filename for the open panel. On Windows, you
   #   can alternatively pass a wildcard filter using this
   #   format: UIname|wildcard||. Additional filter dropdown
@@ -344,12 +289,9 @@
   #   single line using a semicolon-separated list in the
   #   filter field: ui_name|wildcard1;wildcard2||.
   #
-<<<<<<< HEAD
-=======
   # @param [String] directory
   #   The default directory for the open panel.
   #
->>>>>>> 860f5f21
   # @return [String] the full path and name of the file selected, or
   #   nil if the dialog was canceled.
   #
@@ -363,11 +305,7 @@
   # @example
   #   UI.play_sound "Plugins/mediadiscussion.wav"
   #
-<<<<<<< HEAD
-  # @param filename [String]
-=======
   # @param [String] filename
->>>>>>> 860f5f21
   #   the relative path to the filename from the SketchUp
   #   install directory, or an absolute path to the file. (See
   #   Sketchup.find_support_file for a way to search for a
@@ -386,11 +324,7 @@
   #   prefs = UI.preferences_pages
   #
   # @return [Array<String>] an array of strings containing the names
-<<<<<<< HEAD
-  #   of prefspages.
-=======
   #   of preference pages.
->>>>>>> 860f5f21
   #
   # @version SketchUp 6.0
   def self.preferences_pages
@@ -440,20 +374,10 @@
   # @example
   #   path_to_save_to = UI.savepanel("Save Image File", "c:\\", "Shapes.jpg")
   #
-<<<<<<< HEAD
-  # @param title [String]
-  #   The title to apply to the save dialog box.
-  #
-  # @param directory [String]
-  #   The default directory for the save panel.
-  #
-  # @param filename [String]
-=======
   # @param [String] title
   #   The title to apply to the save dialog box.
   #
   # @param [String] filename
->>>>>>> 860f5f21
   #   The default filename for the save panel. On Windows, you
   #   can alternatively pass a mask, like "*.txt", to have all
   #   the .txt files display. If you want multiple file types
@@ -461,12 +385,9 @@
   #   filename and separate them with a semicolon, like this:
   #   "*.txt;*.doc".
   #
-<<<<<<< HEAD
-=======
   # @param [String] directory
   #   The default directory for the save panel.
   #
->>>>>>> 860f5f21
   # @return [String] the full path and name of the file
   #   selected or nil if the dialog was canceled.
   #
@@ -528,12 +449,8 @@
   #     directory: "C:/images"
   #   )
   #
-<<<<<<< HEAD
-  # @param options [Hash] The dialog can be customized by providing a hash or named arguments of options.
-=======
   # @param [Hash] options
   #   The dialog can be customized by providing a hash or named arguments of options.
->>>>>>> 860f5f21
   #
   # @return [String, Array<String>] A string with the full path of the
   #   directory selected when
@@ -558,11 +475,7 @@
   #     UI.set_cursor(cursor_id)
   #   end
   #
-<<<<<<< HEAD
-  # @param cursor_id [Integer]
-=======
   # @param [Integer] cursor_id
->>>>>>> 860f5f21
   #   The id of the cursor you want to display.
   #
   # @return [nil]
@@ -579,17 +492,10 @@
   # @example
   #   status = UI.set_toolbar_visible("Camera", true)
   #
-<<<<<<< HEAD
-  # @param name [String]
-  #   The name of a Ruby toolbar.
-  #
-  # @param visible [Boolean]
-=======
   # @param [String] name
   #   The name of a Ruby toolbar.
   #
   # @param [Boolean] visible
->>>>>>> 860f5f21
   #   True to make the toolbar visible, false to hide it.
   #
   # @return [Boolean] true if successful, false if not.
@@ -616,11 +522,7 @@
   # @example
   #   status = UI.show_inspector("Components")
   #
-<<<<<<< HEAD
-  # @param name [String]
-=======
   # @param [String] name
->>>>>>> 860f5f21
   #   The name of inspector that you want to display.
   #
   # @return [Boolean] true if successful, false if unsuccessful
@@ -639,17 +541,10 @@
   # @example
   #   UI.show_model_info('Credits')
   #
-<<<<<<< HEAD
-  # @param page_name [String]
-  #   The name of the model info dialog you want to display.
-  #
-  # @return [Boolean] true
-=======
   # @param [String] page_name
   #   The name of the model info dialog you want to display.
   #
   # @return [Boolean]
->>>>>>> 860f5f21
   #
   # @version SketchUp 6.0
   def self.show_model_info(page_name)
@@ -663,11 +558,7 @@
   # @example
   #   status = UI.show_preferences('GraphicsCard')
   #
-<<<<<<< HEAD
-  # @param page_name [String]
-=======
   # @param [String] page_name
->>>>>>> 860f5f21
   #   The name of the preferences dialog you want to display.
   #
   # @return [Boolean] true
@@ -689,19 +580,11 @@
   #   # Beep once after 10 seconds.
   #   id = UI.start_timer(10, false) { UI.beep }
   #
-<<<<<<< HEAD
-  # @param repeat [Boolean]
-  #   true if you want the timer to repeat, false
-  #   (or omit) if you do not want it to repeat.
-  #
-  # @param seconds [Numeric]
-=======
   # @param [Boolean] repeat
   #   true if you want the timer to repeat, false
   #   (or omit) if you do not want it to repeat.
   #
   # @param [Numeric] seconds
->>>>>>> 860f5f21
   #   The time in seconds before your code should be called.
   #
   # @return [Integer] a timer ID
@@ -720,11 +603,7 @@
   #   id = UI.start_timer(10) { UI.beep }
   #   UI.stop_timer(id)
   #
-<<<<<<< HEAD
-  # @param id [Integer]
-=======
   # @param [Integer] id
->>>>>>> 860f5f21
   #   The timer id for the timer that you want to stop.
   #
   # @return [nil]
@@ -739,11 +618,7 @@
   # @example
   #   toolbar = UI.toolbar('Test')
   #
-<<<<<<< HEAD
-  # @param name [String]
-=======
   # @param [String] name
->>>>>>> 860f5f21
   #   The name of the Ruby toolbar.
   #
   # @return [UI::Toolbar] a Toolbar object
@@ -773,20 +648,11 @@
   # @example
   #   status = UI.toolbar_visible?("Camera")
   #
-<<<<<<< HEAD
-  # @param name [String]
-  #   The name of a native toolbar.
-  #
-  # @return [Boolean] true if successful, false if unsuccessful
-=======
   # @param [String] name
   #   The name of a native toolbar.
   #
   # @return [Boolean]
   #
-  # @return [Boolean]
->>>>>>> 860f5f21
-  #
   # @version SketchUp 6.0
   def self.toolbar_visible?(name)
   end
