--- conflicted
+++ resolved
@@ -81,32 +81,18 @@
   #   notification = UI::Notification.new(sketchup_extension, "Hello world", "/path/to/icon", "icon Tooltip")
   #   notification.show
   #
-<<<<<<< HEAD
-  # @param icon_tooltip [String]
-  #   Optionally set an image tooltip.
-  #
-  # @param icon_name [String]
-  #   Optionally set a path to an image.
-=======
   # @param [SketchupExtension] sketchup_extension
   #   Required sketchup_extension
   #   to identify the sender.
->>>>>>> 9b36e4a8
-  #
-  # @param message [String]
+  #
+  # @param [String] message
   #   Optionally assign the message.
   #
-<<<<<<< HEAD
-  # @param sketchup_extension [SketchupExtension]
-  #   Required sketchup_extension
-  #   to identify the sender.
-=======
   # @param [String] icon_name
   #   Optionally set a path to an image.
   #
   # @param [String] icon_tooltip
   #   Optionally set an image tooltip.
->>>>>>> 9b36e4a8
   #
   # @return [UI::Notification]
   #
