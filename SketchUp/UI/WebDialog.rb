# Copyright:: Copyright 2017 Trimble Inc.
# License:: The MIT License (MIT)

# The Ruby WebDialog class allows you to create and interact with DHTML dialog
# boxes from Ruby.
#
# If your goal is to simply display a website to your users, consider using
# UI.getURL, which will show them a web page in their default browser rather
# than inside a dialog in SketchUp.
#
# See this blog post for a detailed, step-by-step example:
# http://sketchupapi.blogspot.com/2008/02/sharing-data-between-sketchup-ruby-and.html
#
# Under Windows the IE render mode is different in webdialogs than from what
# you see in the normal browser. It will by default pick an older render mode
# and different versions of SketchUp will use different modes. In order to
# reliably control the render mode of your webdialogs under Windows you need to
# insert a special META compatibility tag:
#
#   // To always force the latest version available:
#   <meta http-equiv="X-UA-Compatible" content="IE=edge"/>
#
#   // To lock to a specific IE version:
#   <meta http-equiv="X-UA-Compatible" content="IE=8"/>
#
# Starting with SketchUp 2013, you can embed a special HTML link in your dialog
# that will launch Extension Warehouse and show a specified extension's page.
# This can be useful if your extension has a dependency on another one and you
# would like to direct the user to install that extension.
#
# For example, to launch an extension's page whose URL is:
# http://extensions.sketchup.com/en/content/advanced-camera-tools
# The link would be:
#
# @deprecated Please use {UI::HtmlDialog} that was introduced in
#   SketchUp 2017.
#
# @example
#   <a href="skp:launchEW@advanced-camera-tools">Get Advanced Camera Tools</a>
#
# @version SketchUp 6.0
class UI::WebDialog

  # Instance Methods

  # The add_action_callback method establishes a Ruby callback method that your
  # web dialog can call to perform some function.
  #
  # Use the skp:callback_method_name to invoke the callback method from your
  # webdialog. Your JavaScript in the webdialog will invoke the callback method
  # with a string representing arguments to the callback method.
  #
  # Note that you're sending data down to Ruby as a single string that's
  # passed via the window.location bar. In Internet Explorer on PC, there is
  # a length limit of 2038 characters for this bar, so if you're
  # needing to pass large data down you might consider using get_element_value
  # to pull in a longer string from a hidden input field in the HTML.
  #
  # @example
  #   # In Ruby code...
  #   dlg.add_action_callback("ruby_messagebox") {|dialog, params|
  #     UI.messagebox("You called ruby_messagebox with: " + params.to_s)
  #   }
  #
  #   # JavaScript inside the page loaded into the WebDialog:
  #   # window.location = 'skp:ruby_messagebox@Hello World';
  #
  # @param callback_name [String]
  #   The name of the callback method to be invoked from the
  #   webdialog.
  #
  # @return [Boolean]
  #
  # @version SketchUp 6.0
  #
  # @yield [dialog, params]
  #
  # @yieldparam params
  #   Any parameters passed to the dialog from HTML.
  #   This is passed as a single string.
  #
  # @yieldparam dialog
  #   The dialog.
  def add_action_callback(callback_name)
  end

  # By default, actions are only allowed on the host where the webdialog is
  # displayed. The allow_actions_from_host method is used to selectively allow
  # actions to take place on a host remote from the host where the webdialog
  # exists. If the webdialog is local, no remote host is allowed unless you use
  # this method.
  #
  # @example
  #   dialog.allow_actions_from_host("sketchup.com")
  #
<<<<<<< HEAD
  # @param hostname [String]
=======
  # @param [String] hostname
>>>>>>> 860f5f21
  #   The name (domain) of the host that your webdialog can
  #   access safely.
  #
  # @return [Boolean]
  #
  # @version SketchUp 6.0
  def allow_actions_from_host(hostname)
  end

  # The bring_to_front method is used to bring the webdialog to the front of all
  # the windows on the desktop. See show_modal for how to ensure that your
  # WedDialogs are on top.
  #
  # @example
  #   dialog.bring_to_front
  #
  # @return [UI::WebDialog]
  #
  # @version SketchUp 6.0
  def bring_to_front
  end

  # The close method is used to close the webdialog.
  #
  # @example
  #   dialog.close
  #
  # @return [nil]
  #
  # @version SketchUp 6.0
  def close
  end

  # The execute_script method is used to execute a JavaScript string on the web
  # dialog.
  #
  # @example
  #   js_command = "document.getElementById('id').innerHTML = '<b>Hi!</b>'"
  #   dialog.execute_script(js_command)
  #
<<<<<<< HEAD
  # @param script [String]
=======
  # @param [String] script
>>>>>>> 860f5f21
  #   The JavaScript script to execute on the webdialog.
  #
  # @return [Boolean]
  #
  # @version SketchUp 6.0
  def execute_script(script)
  end

  # The get_default_dialog_color method is used to get the default dialog color
  # for the web dialog.
  #
  # @example
  #   dialog.get_default_dialog_color
  #   #ece9d8
  #
  # @return [String] a six digit hexidecimal number representing the color
  #
  # @version SketchUp 6.0
  def get_default_dialog_color
  end

  # The get_element_value method is used to get a value, with a given
  # element_id, from the web dialog's DOM.
  #
  # @example
  #   # In Ruby code:
  #   dialog.get_element_value("myTextInput")
  #
  #   # In webdialog's HTML:
  #   <input type="text" id="myTextInput" value="hello">
  #
<<<<<<< HEAD
  # @param element_id [String]
=======
  # @param [String] element_id
>>>>>>> 860f5f21
  #   The name of the element in your HTML code.
  #
  # @return [String] a string containing the retrieved value.
  #
  # @version SketchUp 6.0
  def get_element_value(element_id)
  end

  # The +new+ method is used to create a new webdialog.
  #
  # Since SU2017 the position and size of the dialog is DPI aware - it will scale
  # to the DPI of the monitor automatically. Specify units as they would be on a
  # traditional low-DPI monitor.
  #
  # Note that the browser which is embedded inside the dialog depends on the
  # user's OS. On Mac, Safari is embedded, while on the PC whatever version of
  # Internet Explorer is installed will be embedded.
  #
  # @example
  #   dlg = UI::WebDialog.new("Show sketchup.com", true,
  #     "ShowSketchupDotCom", 739, 641, 150, 150, true);
  #   dlg.set_url "http://www.sketchup.com"
  #   dlg.show
  #
  # @overload initialize(dialog_title = "", scrollable = true, pref_key = nil, width = 250, height = 250, left = 0, top = 0, resizable = true)
  #
  #   @param [String] dialog_title   The title to be displayed in the webdialog.
  #   @param [Boolean] scrollable    true if you want to allow scrollbars, false
  #                                  if you do not want to allow scrollbars.
  #   @param [String, nil] pref_key  The registry entry where the location and
  #                                  size of the dialog will be saved.
  #                                  If preferences_key is not included, the
  #                                  location and size will not be stored.
  #   @param [Integer] width         The width of the webdialog.
  #   @param [Integer] height        The height of the webdialog.
  #   @param [Integer] left          The number of pixels from the left.
  #   @param [Integer] top           The number of pixels from the top.
  #   @param [Integer] resizable     true if you want the webdialog to be resizable,
  #                                  false if not.
  #   @return [UI::WebDialog]
  #
  # @overload initialize(properties)
  #
  #   @version SketchUp 7.0
  #   @param [Hash] properties  A hash containing the initial properties of
  #                             the newly created dialog.
  #   @option properties [String] :dialog_title
  #   @option properties [String] :preferences_key
  #   @option properties [Boolean] :scrollable
  #   @option properties [Boolean] :resizable (true)
  #   @option properties [Integer] :width (250)
  #   @option properties [Integer] :height (250)
  #   @option properties [Integer] :left (0)
  #   @option properties [Integer] :top (0)
  #   @option properties [Integer] :min_width (0)
  #   @option properties [Integer] :min_height (0)
  #   @option properties [Integer] :max_width (-1)
  #   @option properties [Integer] :max_height (-1)
  #   @option properties [Integer] :full_security (false)
  #   @option properties [Integer] :mac_only_use_nswindow (false)
  #   @return [UI::WebDialog]
  #
  # @version SketchUp 6.0
  def initialize(*args)
  end

  # The max_height method is used to get the maximum height that the user is
  # allowed to resize the dialog to.
  #
  # @example
  #   max = dialog.max_height
  #
  # @return [Integer] the maximum height in pixels
  #
  # @version SketchUp 7.0
  def max_height
  end

  # The max_height= method is used to set the maximum height that the user is
  # allowed to resize the dialog to.
  #
  # @example
  #   dialog.max_height = 400
  #
<<<<<<< HEAD
  # @param height [Integer]
=======
  # @param [Integer] height
>>>>>>> 860f5f21
  #   The maximum height in pixels
  #
  # @return [Integer]
  #
  # @version SketchUp 7.0
  def max_height=(height)
  end

  # The max_width method is used to get the maximum width that the user is
  # allowed to resize the dialog to.
  #
  # @example
  #   max = dialog.max_width
  #
  # @return [Integer] the maximum width in pixels
  #
  # @version SketchUp 7.0
  def max_width
  end

  # The max_width= method is used to set the maximum width that the user is
  # allowed to resize the dialog to.
  #
  # @example
  #   dialog.max_width = 500
  #
<<<<<<< HEAD
  # @param width [Integer]
=======
  # @param [Integer] width
>>>>>>> 860f5f21
  #   The maximum width in pixels
  #
  # @return [Integer]
  #
  # @version SketchUp 7.0
  def max_width=(width)
  end

  # The min_width method is used to get the minimum height that the user is
  # allowed to resize the dialog to.
  #
  # @example
  #   min = dialog.min_height
  #
  # @return [Integer] the minimum height in pixels
  #
  # @version SketchUp 7.0
  def min_height
  end

  # The min_height= method is used to set the minimum height that the user is
  # allowed to resize the dialog to.
  #
  # @example
  #   dialog.min_height = 100
  #
<<<<<<< HEAD
  # @param height [Integer]
=======
  # @param [Integer] height
>>>>>>> 860f5f21
  #   The minimum height in pixels
  #
  # @return [Integer]
  #
  # @version SketchUp 7.0
  def min_height=(height)
  end

  # The min_width method is used to get the minimum width that the user is
  # allowed to resize the dialog to.
  #
  # @example
  #   min = dialog.min_width
  #
  # @return [Integer] the minimum width in pixels
  #
  # @version SketchUp 7.0
  def min_width
  end

  # The min_width= method is used to set the minimum width that the user is
  # allowed to resize the dialog to.
  #
  # @example
  #   dialog.min_width = 200
  #
<<<<<<< HEAD
  # @param width [Integer]
=======
  # @param [Integer] width
>>>>>>> 860f5f21
  #   The minimum width in pixels
  #
  # @return [Integer]
  #
  # @version SketchUp 7.0
  def min_width=(width)
  end

  # The navigation_buttons_enabled= method is used to set whether the home, next,
  # and back buttons are visible at the top of the WebDialog on the mac. This
  # method has no use on the PC, as these buttons are never displayed.
  #
  # @example
  #   dialog.navigation_buttons_enabled = false
  #
<<<<<<< HEAD
  # @param nav_buttons [Boolean]
  #   true to hide the buttons, false to show them
  #
=======
>>>>>>> 860f5f21
  # @return [Boolean]
  #
  # @version SketchUp 7.0
  def navigation_buttons_enabled=(nav_buttons)
  end

  # The navigation_buttons_enabled? method is used to get whether the home, next,
  # and back buttons are visible at the top of the WebDialog on the mac. This
  # method has no use on the PC, as these buttons are never displayed.
  #
  # On the mac, this defaults to true for new WebDialogs.
  #
  # @example
  #   nav_buttons = dialog.navigation_buttons_enabled?
  #
<<<<<<< HEAD
  # @return [Boolean] true if the buttons are visible.
=======
  # @return [Boolean]
  #
  # @return [Boolean]
>>>>>>> 860f5f21
  #
  # @version SketchUp 7.0
  def navigation_buttons_enabled?
  end

  # The post_url method is used to send the data to a url using the HTTP POST
  # method.
  #
  # @example
  #   data = dialog.post_url("http://www.mydomain.com/formchecker.cgi",data)
  #
<<<<<<< HEAD
  # @param url [String]
  #   The url to send the data.
  #
  # @param data [String]
=======
  # @param [String] url
  #   The url to send the data.
  #
  # @param [String] data
>>>>>>> 860f5f21
  #   The data to be sent.
  #
  # @return [nil]
  #
  # @version SketchUp 6.0
  def post_url(url, data)
  end

  # The screen_scale_factor method returns the ratio of screen pixels to logical
  # window units (called 'points' on Mac) for the screen this WebDialog is
  # currently in. On a retina screen Mac, this ratio will be greater than 1.0.
  # On Windows this always return 1.0.
  #
  # @example
  #   factor = dialog.screen_scale_factor
  #
  # @return [Float] screen scale factor
  #
  # @version SketchUp 2014
  def screen_scale_factor
  end

  # The set_background_color method is used to set the background color for the
  # webdialog.
  #
  # @example
  #   dlg.set_background_color("f3f0f0")
  #
<<<<<<< HEAD
  # @param color [String]
=======
  # @param [String] color
>>>>>>> 860f5f21
  #   A six digit hexidecimal color.
  #
  # @return [nil]
  #
  # @version SketchUp 6.0
  def set_background_color(color)
  end

  # The #{set_file} method is used to identify a local HTML file to display in
  # the webdialog.
  #
  # @example
  #   file = File.join(__dir__, 'mypage.html')
  #   dialog.set_file(file)
  #
  # @param [String] filename
  #   The filename for the webdialog file (HTML file).
  #
  # @param [String] path
  #   A path that filename is relative to.
  #
  # @return [nil]
  #
  # @version SketchUp 6.0
  def set_file(filename, path = nil)
  end

  # The set_full_security method is used to place the WebDialog into a higher
  # security mode where remote URLs and plugins (such as Flash) are not allowed
  # inside the browser. This defaults to false when a new WebDialog is created.
  #
  # @example
  #   dialog.set_full_security
  #
  # @return [UI::WebDialog] the updated WebDialog
  #
  # @version SketchUp 7.0
  def set_full_security
  end

  # The set_html method is used to load a webdialog with a string of provided
  # HTML.
  #
  # @example
  #   html= '<b>Hello world!</b>'
  #   dialog.set_html(html)
  #
<<<<<<< HEAD
  # @param html_string [String]
=======
  # @param [String] html_string
>>>>>>> 860f5f21
  #   A string of valid html to display in your webdialog.
  #
  # @return [nil]
  #
  # @version SketchUp 6.0
  def set_html(html_string)
  end

  # The set_on_close method is used to establish one or more activities to
  # perform when the dialog closes (such as saving values stored in the dialog).
  #
  # @example
  #   dialog.set_on_close{ UI.messagebox("Closing the webDialog") }
  #
  # @return [nil]
  #
  # @version SketchUp 6.0
  #
  # @yield Ruby block to perform when the dialog closes.
  def set_on_close
  end

  # The set_position method is used to set the position of the webdialog
  # relative to the screen, in pixels.
  #
  # @example
  #   dialog.set_position(100,50)
  #
<<<<<<< HEAD
  # @param left [Integer]
  #   The number of pixels from the left.
  #
  # @param top [Integer]
=======
  # @param [Integer] left
  #   The number of pixels from the left.
  #
  # @param [Integer] top
>>>>>>> 860f5f21
  #   The number of pixels from the top of the screen.
  #
  # @return [nil]
  #
  # @version SketchUp 6.0
  def set_position(left, top)
  end

  # The set_size method is used to set the size of the webdialog, in pixels.
  #
  # @example
  #   dialog.set_size(320,240)
  #
<<<<<<< HEAD
  # @param w [Integer]
  #   Width of the webdialog.
  #
  # @param h [Integer]
=======
  # @param [Integer] w
  #   Width of the webdialog.
  #
  # @param [Integer] h
>>>>>>> 860f5f21
  #   Height of the webdialog.
  #
  # @return [nil]
  #
  # @version SketchUp 6.0
  def set_size(w, h)
  end

  # The set_url method is used to load a webdialog with the content at a
  # specific URL. This method allows you to load web sites in a webdialog.
  #
  # @example
  #   dialog.set_url "http://www.sketchup.com"
  #
<<<<<<< HEAD
  # @param url [String]
=======
  # @param [String] url
>>>>>>> 860f5f21
  #   The URL for a specific web site.
  #
  # @return [nil]
  #
  # @version SketchUp 6.0
  def set_url(url)
  end

  # The show method is used to display a non-modal dialog box.
  #
  # @example
  #   dialog.show {
  #     dialog.execute_script("alert(10)");
  #   }
  #
  # @return [nil]
  #
  # @version SketchUp 6.0
  #
  # @yield [dialog] (optional) Ruby code to perform when the dialog is first
  #   displayed.
  def show
  end

  # The show_modal method is used to display a modal dialog box. In SketchUp 6
  # and 7, this behaves differently on Mac vs. PC. On the PC, it shows a truly
  # modal dialog, meaning so long as the WebDialog is visible, no input can be
  # performed elsewhere inside SketchUp. On the Mac, "modal" WebDialogs do not
  # behave this way, but instead are "always on top" of other windows.
  #
  # @example
  #   dialog.show_modal {
  #     dialog.execute_script("alert(10)");
  #   }
  #
  # @return [nil]
  #
  # @version SketchUp 6.0
  #
  # @yield [dialog] (optional) Ruby code to perform when the dialog is first
  #   displayed.
  def show_modal
  end

  # The visible? method is used to tell if the webdialog is currently shown.
  #
  # @example
  #   vis = dialog.visible?
  #
<<<<<<< HEAD
  # @return [Boolean] true if visible.
=======
  # @return [Boolean]
  #
  # @return [Boolean]
>>>>>>> 860f5f21
  #
  # @version SketchUp 6.0
  def visible?
  end

  # The write_image method is used to grab a portion of the web dialog screen and
  # save the image to the given file path.
  #
  # @example
  #   dialog.write_image('c:/grab.jpg', 70, 0, 0, 100, 100)
  #   dialog.write_image('c:/grab.png', 4, 0, 0, 100, 100)
  #
<<<<<<< HEAD
  # @param option [Integer]
=======
  # @param [Integer] top_left_x
  #   The x coordinate of the upper left corner of the
  #   region to grab.
  #
  # @param [String] image_path
  #   The destination path of the saved image.
  #
  # @param [Integer] option
>>>>>>> 860f5f21
  #   Specifies what method to use when saving the image. For
  #   JPG/JPEG images, this specifies the image quality and
  #   can range from 1 to 100. For PNG images this specifies
  #   the compression algorithm: <4 (best speed), 4-8
  #   (default), or >=9 (best compression).
  #
<<<<<<< HEAD
  # @param image_path [String]
  #   The destination path of the saved image.
  #
  # @param bottom_right_y [Integer]
  #   The x coordinate of the lower right corner of the
  #   region to grab.
  #
  # @param bottom_right_x [Integer]
  #   The x coordinate of the lower right corner of the
  #   region to grab.
  #
  # @param top_left_y [Integer]
  #   The x coordinate of the upper left corner of the
  #   region to grab.
  #
  # @param top_left_x [Integer]
=======
  # @param [Integer] bottom_right_y
  #   The x coordinate of the lower right corner of the
  #   region to grab.
  #
  # @param [Integer] bottom_right_x
  #   The x coordinate of the lower right corner of the
  #   region to grab.
  #
  # @param [Integer] top_left_y
>>>>>>> 860f5f21
  #   The x coordinate of the upper left corner of the
  #   region to grab.
  #
  # @version SketchUp 7.1
  def write_image(image_path, option, top_left_x, top_left_y, bottom_right_x, bottom_right_y)
  end

end<|MERGE_RESOLUTION|>--- conflicted
+++ resolved
@@ -93,11 +93,7 @@
   # @example
   #   dialog.allow_actions_from_host("sketchup.com")
   #
-<<<<<<< HEAD
-  # @param hostname [String]
-=======
   # @param [String] hostname
->>>>>>> 860f5f21
   #   The name (domain) of the host that your webdialog can
   #   access safely.
   #
@@ -138,11 +134,7 @@
   #   js_command = "document.getElementById('id').innerHTML = '<b>Hi!</b>'"
   #   dialog.execute_script(js_command)
   #
-<<<<<<< HEAD
-  # @param script [String]
-=======
   # @param [String] script
->>>>>>> 860f5f21
   #   The JavaScript script to execute on the webdialog.
   #
   # @return [Boolean]
@@ -174,11 +166,7 @@
   #   # In webdialog's HTML:
   #   <input type="text" id="myTextInput" value="hello">
   #
-<<<<<<< HEAD
-  # @param element_id [String]
-=======
   # @param [String] element_id
->>>>>>> 860f5f21
   #   The name of the element in your HTML code.
   #
   # @return [String] a string containing the retrieved value.
@@ -263,11 +251,7 @@
   # @example
   #   dialog.max_height = 400
   #
-<<<<<<< HEAD
-  # @param height [Integer]
-=======
   # @param [Integer] height
->>>>>>> 860f5f21
   #   The maximum height in pixels
   #
   # @return [Integer]
@@ -294,11 +278,7 @@
   # @example
   #   dialog.max_width = 500
   #
-<<<<<<< HEAD
-  # @param width [Integer]
-=======
   # @param [Integer] width
->>>>>>> 860f5f21
   #   The maximum width in pixels
   #
   # @return [Integer]
@@ -325,11 +305,7 @@
   # @example
   #   dialog.min_height = 100
   #
-<<<<<<< HEAD
-  # @param height [Integer]
-=======
   # @param [Integer] height
->>>>>>> 860f5f21
   #   The minimum height in pixels
   #
   # @return [Integer]
@@ -356,11 +332,7 @@
   # @example
   #   dialog.min_width = 200
   #
-<<<<<<< HEAD
-  # @param width [Integer]
-=======
   # @param [Integer] width
->>>>>>> 860f5f21
   #   The minimum width in pixels
   #
   # @return [Integer]
@@ -376,12 +348,6 @@
   # @example
   #   dialog.navigation_buttons_enabled = false
   #
-<<<<<<< HEAD
-  # @param nav_buttons [Boolean]
-  #   true to hide the buttons, false to show them
-  #
-=======
->>>>>>> 860f5f21
   # @return [Boolean]
   #
   # @version SketchUp 7.0
@@ -397,13 +363,7 @@
   # @example
   #   nav_buttons = dialog.navigation_buttons_enabled?
   #
-<<<<<<< HEAD
-  # @return [Boolean] true if the buttons are visible.
-=======
   # @return [Boolean]
-  #
-  # @return [Boolean]
->>>>>>> 860f5f21
   #
   # @version SketchUp 7.0
   def navigation_buttons_enabled?
@@ -415,17 +375,10 @@
   # @example
   #   data = dialog.post_url("http://www.mydomain.com/formchecker.cgi",data)
   #
-<<<<<<< HEAD
-  # @param url [String]
-  #   The url to send the data.
-  #
-  # @param data [String]
-=======
   # @param [String] url
   #   The url to send the data.
   #
   # @param [String] data
->>>>>>> 860f5f21
   #   The data to be sent.
   #
   # @return [nil]
@@ -454,11 +407,7 @@
   # @example
   #   dlg.set_background_color("f3f0f0")
   #
-<<<<<<< HEAD
-  # @param color [String]
-=======
   # @param [String] color
->>>>>>> 860f5f21
   #   A six digit hexidecimal color.
   #
   # @return [nil]
@@ -506,11 +455,7 @@
   #   html= '<b>Hello world!</b>'
   #   dialog.set_html(html)
   #
-<<<<<<< HEAD
-  # @param html_string [String]
-=======
   # @param [String] html_string
->>>>>>> 860f5f21
   #   A string of valid html to display in your webdialog.
   #
   # @return [nil]
@@ -539,17 +484,10 @@
   # @example
   #   dialog.set_position(100,50)
   #
-<<<<<<< HEAD
-  # @param left [Integer]
-  #   The number of pixels from the left.
-  #
-  # @param top [Integer]
-=======
   # @param [Integer] left
   #   The number of pixels from the left.
   #
   # @param [Integer] top
->>>>>>> 860f5f21
   #   The number of pixels from the top of the screen.
   #
   # @return [nil]
@@ -563,17 +501,10 @@
   # @example
   #   dialog.set_size(320,240)
   #
-<<<<<<< HEAD
-  # @param w [Integer]
-  #   Width of the webdialog.
-  #
-  # @param h [Integer]
-=======
   # @param [Integer] w
   #   Width of the webdialog.
   #
   # @param [Integer] h
->>>>>>> 860f5f21
   #   Height of the webdialog.
   #
   # @return [nil]
@@ -588,11 +519,7 @@
   # @example
   #   dialog.set_url "http://www.sketchup.com"
   #
-<<<<<<< HEAD
-  # @param url [String]
-=======
   # @param [String] url
->>>>>>> 860f5f21
   #   The URL for a specific web site.
   #
   # @return [nil]
@@ -642,13 +569,7 @@
   # @example
   #   vis = dialog.visible?
   #
-<<<<<<< HEAD
-  # @return [Boolean] true if visible.
-=======
   # @return [Boolean]
-  #
-  # @return [Boolean]
->>>>>>> 860f5f21
   #
   # @version SketchUp 6.0
   def visible?
@@ -661,9 +582,6 @@
   #   dialog.write_image('c:/grab.jpg', 70, 0, 0, 100, 100)
   #   dialog.write_image('c:/grab.png', 4, 0, 0, 100, 100)
   #
-<<<<<<< HEAD
-  # @param option [Integer]
-=======
   # @param [Integer] top_left_x
   #   The x coordinate of the upper left corner of the
   #   region to grab.
@@ -672,31 +590,12 @@
   #   The destination path of the saved image.
   #
   # @param [Integer] option
->>>>>>> 860f5f21
   #   Specifies what method to use when saving the image. For
   #   JPG/JPEG images, this specifies the image quality and
   #   can range from 1 to 100. For PNG images this specifies
   #   the compression algorithm: <4 (best speed), 4-8
   #   (default), or >=9 (best compression).
   #
-<<<<<<< HEAD
-  # @param image_path [String]
-  #   The destination path of the saved image.
-  #
-  # @param bottom_right_y [Integer]
-  #   The x coordinate of the lower right corner of the
-  #   region to grab.
-  #
-  # @param bottom_right_x [Integer]
-  #   The x coordinate of the lower right corner of the
-  #   region to grab.
-  #
-  # @param top_left_y [Integer]
-  #   The x coordinate of the upper left corner of the
-  #   region to grab.
-  #
-  # @param top_left_x [Integer]
-=======
   # @param [Integer] bottom_right_y
   #   The x coordinate of the lower right corner of the
   #   region to grab.
@@ -706,7 +605,6 @@
   #   region to grab.
   #
   # @param [Integer] top_left_y
->>>>>>> 860f5f21
   #   The x coordinate of the upper left corner of the
   #   region to grab.
   #
