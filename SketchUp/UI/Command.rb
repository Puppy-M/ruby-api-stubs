--- conflicted
+++ resolved
@@ -49,11 +49,7 @@
   #   cmd = UI::Command.new("Tester") { UI.messagebox("Hello World") }
   #   testmenu.add_item cmd
   #
-<<<<<<< HEAD
-  # @param menutext [String]
-=======
   # @param [String] menutext
->>>>>>> 860f5f21
   #   The text that will appear for this command's menu item
   #   if it appears on a menu.
   #
@@ -105,11 +101,7 @@
   #   toolbar = toolbar.add_item cmd
   #   toolbar.show
   #
-<<<<<<< HEAD
-  # @param path [String]
-=======
   # @param [String] path
->>>>>>> 860f5f21
   #   The path to the large icon.
   #
   # @return [String]
@@ -145,11 +137,7 @@
   #   cmd.menu_text = "New String"
   #   testmenu.add_item cmd
   #
-<<<<<<< HEAD
-  # @param menuitem [String]
-=======
   # @param [String] menuitem
->>>>>>> 860f5f21
   #   A string representing the menu item for the command.
   #
   # @return [String]
@@ -225,11 +213,7 @@
   #   toolbar = toolbar.add_item cmd
   #   toolbar.show
   #
-<<<<<<< HEAD
-  # @param path [String]
-=======
   # @param [String] path
->>>>>>> 860f5f21
   #   A path to the small icon.
   #
   # @return [String]
@@ -272,11 +256,7 @@
   #   toolbar = toolbar.add_item cmd
   #   toolbar.show
   #
-<<<<<<< HEAD
-  # @param text [String]
-=======
   # @param [String] text
->>>>>>> 860f5f21
   #   The text that will appear on the status bar when the
   #   cursor is over the command's menu item.
   #
@@ -315,11 +295,7 @@
   #   toolbar = toolbar.add_item cmd
   #   toolbar.show
   #
-<<<<<<< HEAD
-  # @param text [String]
-=======
   # @param [String] text
->>>>>>> 860f5f21
   #   The text of the tooltip.
   #
   # @return [String]
