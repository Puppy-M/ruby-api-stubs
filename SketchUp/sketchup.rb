--- conflicted
+++ resolved
@@ -60,11 +60,7 @@
   # @example
   #   status = Sketchup.add_observer(observer)
   #
-<<<<<<< HEAD
-  # @param observer [Object]
-=======
   # @param [Object] observer
->>>>>>> 860f5f21
   #   An observer.
   #
   # @return [Boolean] true if successful, false if unsuccessful.
@@ -101,11 +97,7 @@
   # @example
   #   Sketchup.break_edges = false
   #
-<<<<<<< HEAD
-  # @param enabled [Boolean]
-=======
   # @param [Boolean] enabled
->>>>>>> 860f5f21
   #   If true, break edges will be turned on. If false, it
   #   will be deactivated.
   #
@@ -124,13 +116,7 @@
   # @example
   #   is_on = Sketchup.break_edges?
   #
-<<<<<<< HEAD
-  # @return [Boolean] true if the feature is on.
-=======
   # @return [Boolean]
-  #
-  # @return [Boolean]
->>>>>>> 860f5f21
   #
   # @version SketchUp 7.0
   def self.break_edges?
@@ -154,17 +140,10 @@
   # @example
   #   Sketchup.debug_mode = true
   #
-<<<<<<< HEAD
-  # @param enabled [Boolean]
-  #   If true, SketchUp will produce debug warnings.
-  #
-  # @return [Boolean] true if debug mode is enabled.
-=======
   # @param [Boolean] enabled
   #   If true, SketchUp will produce debug warnings.
   #
   # @return [Boolean]
->>>>>>> 860f5f21
   #
   # @version SketchUp 2016
   def self.debug_mode=(enabled)
@@ -176,13 +155,7 @@
   # @example
   #   debug_mode = Sketchup.debug_mode?
   #
-<<<<<<< HEAD
-  # @return [Boolean] true if debug mode is enabled
-=======
   # @return [Boolean]
-  #
-  # @return [Boolean]
->>>>>>> 860f5f21
   #
   # @version SketchUp 2016
   def self.debug_mode?
@@ -197,11 +170,7 @@
   #
   # @note This method has been non-functional on Mac since SketchUp 8.
   #
-<<<<<<< HEAD
-  # @param action_name [String]
-=======
   # @param [String] action_name
->>>>>>> 860f5f21
   #   An action string.
   #
   # @return [String] a friendly name.
@@ -253,17 +222,10 @@
   #     UI.messagebox("Failure")
   #   end
   #
-<<<<<<< HEAD
-  # @param filename [String]
-  #   Name of the filename you want to find.
-  #
-  # @param directory [String]
-=======
   # @param [String] filename
   #   Name of the filename you want to find.
   #
   # @param [String] directory
->>>>>>> 860f5f21
   #   directory relative to the SketchUp
   #   installation directory.
   #
@@ -282,17 +244,10 @@
   # @example
   #   files = Sketchup.find_support_files('rb', 'Plugins')
   #
-<<<<<<< HEAD
-  # @param filename [String]
-  #   Extension of the files to be found.
-  #
-  # @param directory [String]
-=======
   # @param [String] filename
   #   Extension of the files to be found.
   #
   # @param [String] directory
->>>>>>> 860f5f21
   #   directory relative to the SketchUp installation
   #   directory. Without this the result will
   #   be empty.
@@ -312,11 +267,7 @@
   # @example
   #   Sketchup.fix_shadow_strings = true
   #
-<<<<<<< HEAD
-  # @param enabled [Boolean]
-=======
   # @param [Boolean] enabled
->>>>>>> 860f5f21
   #   If true, shadow strings fix will be turned on. If
   #   false, it will be deactivated.
   #
@@ -334,13 +285,7 @@
   # @example
   #   is_on = Sketchup.fix_shadow_strings?
   #
-<<<<<<< HEAD
-  # @return [Boolean] true if the feature is on.
-=======
   # @return [Boolean]
-  #
-  # @return [Boolean]
->>>>>>> 860f5f21
   #
   # @version SketchUp 8.0 M1
   def self.fix_shadow_strings?
@@ -352,11 +297,7 @@
   # @example
   #   degrees = Sketchup.format_angle(Math::PI)
   #
-<<<<<<< HEAD
-  # @param number [Numeric]
-=======
   # @param [Numeric] number
->>>>>>> 860f5f21
   #   A number to be formatted.
   #
   # @return [String] an angle in degrees if successful, false if unsuccessful
@@ -374,11 +315,7 @@
   # @example
   #   area = Sketchup.format_area(number)
   #
-<<<<<<< HEAD
-  # @param number [Numeric]
-=======
   # @param [Numeric] number
->>>>>>> 860f5f21
   #   A number to be formatted.
   #
   # @return [String] an area if successful, false if unsuccessful.
@@ -393,11 +330,7 @@
   # @example
   #   degrees = Sketchup.format_degrees(number)
   #
-<<<<<<< HEAD
-  # @param number [Numeric]
-=======
   # @param [Numeric] number
->>>>>>> 860f5f21
   #   A number to be formatted.
   #
   # @return [String] degrees if successful, false if unsuccessful.
@@ -417,11 +350,7 @@
   #     UI.messagebox(length)
   #   end
   #
-<<<<<<< HEAD
-  # @param number [Numeric]
-=======
   # @param [Numeric] number
->>>>>>> 860f5f21
   #   A number to be formatted.
   #
   # @return [String] length if successful, false if unsuccessful
@@ -438,17 +367,10 @@
   # @example
   #   value = Sketchup.get_datfile_info(key, default_value)
   #
-<<<<<<< HEAD
-  # @param key [String]
-  #   The key whose value you want to retrieve.
-  #
-  # @param default_value [String]
-=======
   # @param [String] key
   #   The key whose value you want to retrieve.
   #
   # @param [String] default_value
->>>>>>> 860f5f21
   #   The default value you want returned if key is not
   #   available.
   #
@@ -467,17 +389,10 @@
   # @example
   #   value = Sketchup.get_i18ndatfile_info(key, default_value)
   #
-<<<<<<< HEAD
-  # @param key [String]
-  #   The key whose value you want to retrieve.
-  #
-  # @param default_value [String]
-=======
   # @param [String] key
   #   The key whose value you want to retrieve.
   #
   # @param [String] default_value
->>>>>>> 860f5f21
   #   The default value you want returned if key is not
   #   available.
   #
@@ -498,12 +413,8 @@
   # @example
   #   language = Sketchup.os_language
   #
-<<<<<<< HEAD
-  # @return [String] a code representing the language SketchUp is displaying.
-=======
   # @return [String] a code representing the language SketchUp
   #   is displaying.
->>>>>>> 860f5f21
   #
   # @version SketchUp 6.0
   def self.get_locale
@@ -516,11 +427,7 @@
   # @example
   #   directory = Sketchup.get_resource_path("Styles.strings")
   #
-<<<<<<< HEAD
-  # @param filename [String]
-=======
   # @param [String] filename
->>>>>>> 860f5f21
   #   The filename of a resource file in the resource directory hierarchy.
   #
   # @return [String] the directory path to the resources folder.
@@ -602,13 +509,7 @@
   #     # Load 32bit binaries.
   #   end
   #
-<<<<<<< HEAD
-  # @return [Boolean] True if SketchUp is 64bit.
-=======
   # @return [Boolean]
-  #
-  # @return [Boolean]
->>>>>>> 860f5f21
   #
   # @version SketchUp 2015
   def self.is_64bit?
@@ -637,13 +538,7 @@
   #     UI.messagebox("You are running SU Pro.")
   #   end
   #
-<<<<<<< HEAD
-  # @return [Boolean] true if the user is using SketchUp Pro
-=======
   # @return [Boolean]
-  #
-  # @return [Boolean]
->>>>>>> 860f5f21
   #
   # @version SketchUp 7.0
   def self.is_pro?
@@ -655,18 +550,10 @@
   # @example
   #   status = Sketchup.is_valid_filename?(filename)
   #
-<<<<<<< HEAD
-  # @param filename [String]
-  #   A filename string.
-  #
-  # @return [Boolean] true if filename is valid, false if filename
-  #   is invalid (contains illegal characters).
-=======
   # @param [String] filename
   #   A filename string.
   #
   # @return [Boolean]
->>>>>>> 860f5f21
   #
   # @version SketchUp 6.0
   def self.is_valid_filename?(filename)
@@ -683,11 +570,7 @@
   #   sfile = "application_loader" # file extension not required
   #   status = Sketchup.load(sfile)
   #
-<<<<<<< HEAD
-  # @param path [String]
-=======
   # @param [String] path
->>>>>>> 860f5f21
   #   The path, including the filename, to the file you want
   #   to require.
   #
@@ -703,11 +586,7 @@
   # @example
   #   result = Sketchup.open_file("C:\\model.skp")
   #
-<<<<<<< HEAD
-  # @param filename [String]
-=======
   # @param [String] filename
->>>>>>> 860f5f21
   #   The path and filename to open.
   #
   # @return [Boolean] true if opening the file succeeded,
@@ -743,11 +622,7 @@
   #   float = Sketchup.parse_length("2'") # Returns 24 (representing inches)
   #   length = float.to_l # Convert to a Length type if needed.
   #
-<<<<<<< HEAD
-  # @param string [String]
-=======
   # @param [String] string
->>>>>>> 860f5f21
   #   The string to be parsed as a number.
   #
   # @return [Float] the numerical representation of the string if
@@ -796,11 +671,7 @@
   #   # To reactivate plugins, type this into the Ruby console and restart.
   #   Sketchup.plugins_disabled = false
   #
-<<<<<<< HEAD
-  # @param enabled [Boolean]
-=======
   # @param [Boolean] enabled
->>>>>>> 860f5f21
   #   If true, the plugins directory will not load.
   #
   # @return [Boolean] true if plugins were disabled.
@@ -815,13 +686,7 @@
   # @example
   #   is_disabled = Sketchup.plugins_disabled?
   #
-<<<<<<< HEAD
-  # @return [Boolean] true if the plugins are disabled.
-=======
   # @return [Boolean]
-  #
-  # @return [Boolean]
->>>>>>> 860f5f21
   #
   # @version SketchUp 8.0 M2
   def self.plugins_disabled?
@@ -848,17 +713,6 @@
   # @example
   #   result = Sketchup.read_default("section", "variable", "default")
   #
-<<<<<<< HEAD
-  # @param section [String]
-  #   A section in an .INI or registry.
-  #
-  # @param variable [String]
-  #   A variable within the section.
-  #
-  # @param default [Object]
-  #   A default value if the value is not found.
-  #
-=======
   # @param [String] section
   #   A section in an .INI or registry.
   #
@@ -868,7 +722,6 @@
   # @param [String] variable
   #   A variable within the section.
   #
->>>>>>> 860f5f21
   # @return [Object, nil] if unsuccessful, the value of the default
   #   if successful.
   #
@@ -892,25 +745,15 @@
   # @note It is recommended to set +load_on_start+ to true unless you have a very
   #   good reason not to.
   #
-<<<<<<< HEAD
-  # @param load_on_start [Boolean]
-=======
   # @param [SketchupExtension] extension
   #   A SketchupExtension object.
   #
   # @param [Boolean] load_on_start
->>>>>>> 860f5f21
   #   Passing true into this will load the
   #   extension immediately and set it so
   #   that it will load automatically
   #   whenever SketchUp restarts.
   #
-<<<<<<< HEAD
-  # @param extension [SketchupExtension]
-  #   A SketchupExtension object.
-  #
-=======
->>>>>>> 860f5f21
   # @return [Boolean] +true+ if extension registered properly
   #
   # @version SketchUp 6.0
@@ -922,11 +765,7 @@
   # @example
   #   status = Sketchup.register_importer(importer)
   #
-<<<<<<< HEAD
-  # @param importer [Sketchup::Importer]
-=======
   # @param [Sketchup::Importer] importer
->>>>>>> 860f5f21
   #   An Importer object representing the importer.
   #
   # @return [Boolean] true if successful, false if unsuccessful.
@@ -941,11 +780,7 @@
   # @example
   #   status = Sketchup.remove_observer(observer)
   #
-<<<<<<< HEAD
-  # @param observer [Sketchup::AppObserver]
-=======
   # @param [Sketchup::AppObserver] observer
->>>>>>> 860f5f21
   #   An observer.
   #
   # @return [Boolean] true if successful, false if unsuccessful.
@@ -967,11 +802,7 @@
   #   sfile = "application_loader" # file extension not required
   #   status = Sketchup::require(sfile)
   #
-<<<<<<< HEAD
-  # @param path [String]
-=======
   # @param [String] path
->>>>>>> 860f5f21
   #   The path, including the filename, to the file you want
   #   to require.
   #
@@ -988,19 +819,11 @@
   # @example
   #   status = Sketchup.save_thumbnail("skp_filename", "image_filename")
   #
-<<<<<<< HEAD
-  # @param skp_filename [String]
-  #   The name of the SketchUp file whose model you want
-  #   represented in the thumbnail.
-  #
-  # @param img_filename [String]
-=======
   # @param [String] skp_filename
   #   The name of the SketchUp file whose model you want
   #   represented in the thumbnail.
   #
   # @param [String] img_filename
->>>>>>> 860f5f21
   #   The name of the file where the thumbnail will be saved.
   #
   # @return [Boolean] true if successful, false if unsuccessful.
@@ -1266,13 +1089,8 @@
   #
   # @overload set_status_text(status_text = '', position = SB_PROMPT)
   #
-<<<<<<< HEAD
-  #   @param status text [String]  the status text that will appear.
-  #   @param position    [Integer] the position where the text will appear.
-=======
   #   @param [String]  status text the status text that will appear.
   #   @param [Integer] position    the position where the text will appear.
->>>>>>> 860f5f21
   #   @return [nil]
   #
   # @version SketchUp 6.0
@@ -1288,11 +1106,7 @@
   # @example
   #   result = Sketchup.status_text = "This is a Test"
   #
-<<<<<<< HEAD
-  # @param status_text [String]
-=======
   # @param [String] status_text
->>>>>>> 860f5f21
   #   The status text that will appear.
   #
   # @return [String]
@@ -1332,11 +1146,7 @@
   # @example
   #   status = Sketchup.template = "filename"
   #
-<<<<<<< HEAD
-  # @param filename [String]
-=======
   # @param [String] filename
->>>>>>> 860f5f21
   #   The name of the template to set.
   #
   # @return [String] true if successful, false if unsuccessful.
@@ -1379,11 +1189,7 @@
   # @example
   #   result = Sketchup.vcb_label = "This is a Test"
   #
-<<<<<<< HEAD
-  # @param label_text [String]
-=======
   # @param [String] label_text
->>>>>>> 860f5f21
   #   The label text that will appear.
   #
   # @return [String]
@@ -1402,11 +1208,7 @@
   # @example
   #   result = Sketchup.vcb_value = "This is a Test"
   #
-<<<<<<< HEAD
-  # @param value [String]
-=======
   # @param [String] value
->>>>>>> 860f5f21
   #   The text that will appear as the vcb's value.
   #
   # @return [String]
@@ -1470,21 +1272,12 @@
   #   A section in a .plist file (Mac) or the registry
   #   (Windows).
   #
-<<<<<<< HEAD
-  # @param key [String]
-  #   A key within the section.
-  #
-  # @param value [Object]
-  #   The value to store.
-  #
-=======
   # @param [Object] value
   #   The value to store.
   #
   # @param [String] key
   #   A key within the section.
   #
->>>>>>> 860f5f21
   # @return [Boolean] True if successful, false if unsuccessful.
   #
   # @version SketchUp 6.0
