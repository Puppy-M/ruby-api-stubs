# Copyright:: Copyright 2017 Trimble Inc.
# License:: The MIT License (MIT)

# The LatLong class contains various methods for creating and manipulating
# latitude and longitude coordinates.
#
# @version SketchUp 6.0
class Geom::LatLong

  # Instance Methods

  # The new method creates a LatLong object.
  #
  # @example
  #   ll = [40.01700, 105.28300]
  #   latlong = Geom::LatLong.new(ll)
  #   if (latlong)
  #     UI.messagebox(latlong)
  #   else
  #     UI.messagebox("Failure")
  #   end
  #
  # @overload initialize
<<<<<<< HEAD
  #   @return [Geom::LatLong]
  #
  # @overload initialize(latlong)
=======
  #
  #   @return [Geom::LatLong]
  #
  # @overload initialize(latlong)
  #
>>>>>>> 860f5f21
  #   @param latlong [Geom::LatLong]
  #   @return [Geom::LatLong]
  #
  # @overload initialize(lat, long)
<<<<<<< HEAD
=======
  #
>>>>>>> 860f5f21
  #   @param lat  [Numeric]
  #   @param long [Numeric]
  #   @return [Geom::LatLong]
  #
  # @overload initialize(latlong_array)
<<<<<<< HEAD
=======
  #
>>>>>>> 860f5f21
  #   @param latlong_array [Array(Numeric, Numeric)]
  #   @return [Geom::LatLong]
  #
  # @version SketchUp 6.0
  def initialize(*args)
  end

  # The Latitude method retrieves the latitude coordinate from a LatLong object.
  #
  # @example
  #   ll = [40.01700, 105.28300]
  #   latlong = Geom::LatLong.new(ll)
  #   latitude = latlong.latitude
  #   if (latitude)
  #     UI.messagebox(latitude)
  #   else
  #     UI.messagebox("Failure")
  #   end
  #
  # @return [Float] a latitude coordinate value
  #
  # @version SketchUp 6.0
  def latitude
  end

  # The Latitude method retrieves the longitude coordinate from a LatLong
  # object.
  #
  # @example
  #   ll = [40.01700, 105.28300]
  #   latlong = Geom::LatLong.new(ll)
  #   longitude = latlong.longitude
  #   if (longitude)
  #     UI.messagebox(longitude)
  #   else
  #     UI.messagebox("Failure")
  #   end
  #
  # @return [Float] a latitude coordinate value
  #
  # @version SketchUp 6.0
  def longitude
  end

  # The {#to_a} method converts a LatLong object to an array of two values.
  #
  # @example
  #   latlong = Geom::LatLong.new([40.01700, 105.28300])
  #   array = latlong.to_a
  #
  # @return [Array(Float, Float)] an array of latitude and longitude
  #
  # @version SketchUp 6.0
  def to_a
  end

  # The {#to_s} method converts a LatLong object to a {String}.
  #
  # @example
  #   latlong = Geom::LatLong.new([40.01700, 105.28300])
  #   string = latlong.to_s
  #
  # @return [String]
  #
  # @version SketchUp 6.0
  def to_s
  end

  # The to_utm method converts a LatLong object to a UTM object.
  #
  # @example
  #   ll = [40.01700, 105.28300]
  #   latlong = Geom::LatLong.new(ll)
  #   utm = latlong.to_utm
  #   if (utm)
  #     UI.messagebox(utm)
  #   else
  #     UI.messagebox("Failure")
  #   end
  #
  # @return [Geom::UTM]
  #
  # @version SketchUp 6.0
  def to_utm
  end

end<|MERGE_RESOLUTION|>--- conflicted
+++ resolved
@@ -21,34 +21,22 @@
   #   end
   #
   # @overload initialize
-<<<<<<< HEAD
-  #   @return [Geom::LatLong]
-  #
-  # @overload initialize(latlong)
-=======
   #
   #   @return [Geom::LatLong]
   #
   # @overload initialize(latlong)
   #
->>>>>>> 860f5f21
   #   @param latlong [Geom::LatLong]
   #   @return [Geom::LatLong]
   #
   # @overload initialize(lat, long)
-<<<<<<< HEAD
-=======
   #
->>>>>>> 860f5f21
   #   @param lat  [Numeric]
   #   @param long [Numeric]
   #   @return [Geom::LatLong]
   #
   # @overload initialize(latlong_array)
-<<<<<<< HEAD
-=======
   #
->>>>>>> 860f5f21
   #   @param latlong_array [Array(Numeric, Numeric)]
   #   @return [Geom::LatLong]
   #
