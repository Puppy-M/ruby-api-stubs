--- conflicted
+++ resolved
@@ -57,11 +57,7 @@
   #   @param [Array<Geom::Point3d, Geom::BoundingBox, Sketchup::Vertex>]
   #     points_or_bb
   #
-<<<<<<< HEAD
-  # @return [Geom::BoundingBox] the new, resized, BoundingBox object if successful
-=======
   # @return [Geom::BoundingBox]
->>>>>>> 860f5f21
   #
   # @version SketchUp 6.0
   def add(*args)
@@ -118,12 +114,7 @@
   #
   # @param [Geom::Point3d, Geom::BoundingBox] point_or_bb
   #
-<<<<<<< HEAD
-  # @return [Boolean] true if successful (bounding box contains a
-  #   Point3d or BoundingBox object), or false if unsuccessful.
-=======
   # @return [Boolean]
->>>>>>> 860f5f21
   #
   # @version SketchUp 6.0
   def contains?(point_or_bb)
@@ -153,11 +144,7 @@
   #   # This will return Point3d(100, 200, -400).
   #   boundingbox.corner(6)
   #
-<<<<<<< HEAD
-  # @param corner_index [Integer]
-=======
   # @param [Integer] corner_index
->>>>>>> 860f5f21
   #   A number (from 0 to 7) representing point at the
   #   corner you want to retrieve.
   #
@@ -211,12 +198,7 @@
   #   # This will return false.
   #   boundingbox.empty?
   #
-<<<<<<< HEAD
-  # @return [Boolean] true if the bounding box is empty, false if it
-  #   is not empty
-=======
   # @return [Boolean]
->>>>>>> 860f5f21
   #
   # @version SketchUp 6.0
   def empty?
@@ -265,11 +247,7 @@
   #   boundingboxes actually overlap - then call this to get the resulting
   #   boundingbox.
   #
-<<<<<<< HEAD
-  # @param boundingbox [Geom::BoundingBox]
-=======
   # @param [Geom::BoundingBox] boundingbox
->>>>>>> 860f5f21
   #   A second boundbox which might intersect boundingbox1.
   #
   # @return [Geom::BoundingBox] the resulting BoundingBox object if
@@ -323,12 +301,7 @@
   #   # This will return true.
   #   boundingbox.valid?
   #
-<<<<<<< HEAD
-  # @return [Boolean] true if the bounding box is valid (not empty),
-  #   false if it is not valid (empty)
-=======
   # @return [Boolean]
->>>>>>> 860f5f21
   #
   # @version SketchUp 6.0
   def valid?
