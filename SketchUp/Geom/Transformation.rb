# Copyright:: Copyright 2017 Trimble Inc.
# License:: The MIT License (MIT)

# Transformations are a standard construct in the 3D world for representing
# the position, rotation, and sizing of a given entity. In the SketchUp
# world, {Sketchup::ComponentInstance} and {Sketchup::Group} have a
# +.transformation+ method that reports their current state and various methods
# (+.move!+, +transformation=+, etc.) that allow them to be manipulated.
#
# Use of the transformation class requires a knowledge of geometrical
# transformations in 3 dimensions which is covered extensively on
# the Internet.
#
# @version SketchUp 6.0
class Geom::Transformation

  # Class Methods

  # The axes method creates a transformation that goes from world coordinates
  # to an arbitrary coordinate system defined by an origin and three axis
  # vectors.
  #
  # @example
  #   # Creates a transformation that "flips" the axes from XYZ to XZY. Something
  #   # one often need for importers/exporters when dealing with applications
  #   # that threat Y as "up".
  #   tr = Geom::Transformation.axes(ORIGIN, X_AXIS, Z_AXIS, Y_AXIS.reverse)
  #
  # @overload axes(origin, xaxis, yaxis, zaxis)
  #
  #   @param origin [Geom::Point3d]
  #   @param xaxis  [Geom::Vector3d]
  #   @param yaxis  [Geom::Vector3d]
  #   @param zaxis  [Geom::Vector3d]
  #   @return [Geom::Transformation]
  #
  # @overload axes(origin, xaxis, yaxis)
  #
  #   When the Z axis is omitted and arbitrary axis is computed from the X and Y
  #   axes.
  #   @param origin [Geom::Point3d]
  #   @param xaxis  [Geom::Vector3d]
  #   @param yaxis  [Geom::Vector3d]
  #   @return [Geom::Transformation]
  #
  # @raise [ArgumentError] if any of the vectors are zero length.
  #
  # @version SketchUp 6.0
  def self.axes(*args)
  end

  # The interpolate method is used to create a new transformation that is the
  # result of interpolating between two other transformations.
  #
  # Parameter is a weight (between 0.0 and 1.0) that identifies whether to favor
  # transformation1 or transformation2.
  #
  # @example
  #   origin = Geom::Point3d.new(0, 0, 0)
  #   x = Geom::Vector3d.new(0, 1, 0)
  #   y = Geom::Vector3d.new(1, 0, 0)
  #   z = Geom::Vector3d.new(0, 0, 1)
  #   point = Geom::Point3d.new(10, 20, 30)
  #   t1 = Geom::Transformation.new(point)
  #   t2 = Geom::Transformation.axes(origin, x, y, z)
  #   # This produce a transformation that is a mix of 75% t1 and 25% t2.
  #   t3 = Geom::Transformation.interpolate(t1, t2, 0.25)
  #
  # @param transform1 [Geom::Transformation]
  #
  # @param transform2 [Geom::Transformation]
  #
  # @param weight [Float]
  #   A value between 0.0 and 1.0 (see comments).
  #
  # @return [Geom::Transformation]
  #
  # @version SketchUp 6.0
  def self.interpolate(transform1, transform2, weight)
  end

  # The rotation method is used to create a transformation that does rotation
  # about an axis.
  #
  # The axis is defined by a point and a vector. The angle is given in radians.
  #
  # @example
  #   point = Geom::Point3d.new(10, 20, 0)
  #   vector = Geom::Vector3d.new(0, 0, 1)
  #   angle = 45.degrees # Return 45 degrees in radians.
  #   transformation = Geom::Transformation.rotation(point, vector, angle)
  #
  # @param point [Geom::Point3d]
  #
  # @param vector [Geom::Vector3d]
  #
  # @param angle [Float]
  #   The angle in radians.
  #
  # @return [Geom::Transformation]
  #
  # @version SketchUp 6.0
  def self.rotation(point, vector, angle)
  end

  # The scaling method is used to create a transformation that does scaling.
  #
  # @example
  #   point = Geom::Point3d.new(20, 30, 0)
  #   scale = 10
  #   tr = Geom::Transformation.scaling(point, scale)
  #
  # @overload scaling(scale)
  #
  #   @note This has been fixed in SketchUp 2018 but in previous versions it
  #     might yield an unexpected transformation. It sets the 16th value
  #     to the scaling factor. Something not all extensions reading the
  #     transformation expects. Consider using +scaling(xscale, yscale, zscale)+
  #     instead.
  #   With one argument, it does a uniform scale about the origin.
  #   @param scale [Float] The global scale factor for the transform.
  #   @return [Geom::Transformation]
  #
  # @overload scaling(xscale, yscale, zscale)
  #
  #   With three arguments, it does a non-uniform scale about the origin.
  #   @param xscale [Float] The scale factor in the x direction for the transform.
  #   @param yscale [Float] The scale factor in the y direction for the transform.
  #   @param zscale [Float] The scale factor in the z direction for the transform.
  #   @return [Geom::Transformation]
  #
  # @overload scaling(point, xscale, yscale, zscale)
  #
  #   With four arguments it does a non-uniform scale about an arbitrary point.
  #   @param point  [Geom::Point3d]
  #   @param xscale [Float] The scale factor in the x direction for the transform.
  #   @param yscale [Float] The scale factor in the y direction for the transform.
  #   @param zscale [Float] The scale factor in the z direction for the transform.
  #   @return [Geom::Transformation]
  #
  # @overload scaling(point, scale)
  #
  #   With two arguments, it does a uniform scale about an arbitrary point.
  #   @param point [Geom::Point3d]
  #   @param scale [Float]The global scale factor for the transform.
  #   @return [Geom::Transformation]
  #
  # @version SketchUp 6.0
  def self.scaling(*args)
  end

  # The translation method is used to create a transformation that does
  # translation.
  #
  # @example
  #   vector = Geom::Vector3d.new(0, 1, 0)
  #   tr = Geom::Transformation.translation(vector)
  #
  # @overload translation(vector)
  #
  #   @param vector [Geom::Vector3d]
  #   @return [Geom::Transformation]
  #
  # @overload translation(point)
  #
  #   @param point [Geom::Point3d]
  #   @return [Geom::Transformation]
  #
  # @version SketchUp 6.0
  def self.translation(arg)
  end

  # Instance Methods

  # The {#*} method is used to do matrix multiplication using the transform.
  #
  # @example
  #   point1 = Geom::Point3d.new(10, 20, 30)
  #   point2 = Geom::Point3d.new(2, 2, 2)
  #   tr = Geom::Transformation.new(point1)
  #   # Returns Point3d(12, 22, 32)
  #   point3 = tr * point2
  #
  # @overload *(point)
  #
  #   @param point [Geom::Point3d]
  #   @return [Geom::Point3d]
  #
  # @overload *(vector)
  #
  #   @param vector [Geom::Vector3d]
  #   @return [Geom::Vector3d]
  #
  # @overload *(transformation)
  #
  #   @param transformation [Geom::Transformation]
  #   @return [Geom::Transformation]
  #
  # @overload *(plane)
  #
  #   @param plane [Array(Numeric, Numeric, Numeric, Numeric)]
  #   @return [Array(Float, Float, Float, Float)] transformed plane
  #
  # @overload *(plane)
  #
  #   @param plane [Array(Geom::Point3d, Geom::Vector3d)]
  #   @return [Array(Float, Float, Float, Float)] transformed plane
  #
  # @overload *(point)
  #
  #   @param [Array((Numeric, Numeric, Numeric)] point
  #   @return [Array(Float, Float, Float)]
  #
  # @version SketchUp 6.0
  def *(arg)
  end

  # The {#clone} method is used to create a copy of a transformation.
  #
  # @example
  #   point = Geom::Point3d.new(10, 20, 30)
  #   tr1 = Geom::Transformation.new(point)
  #   tr2 = tr1.clone
  #
  # @return [Geom::Transformation]
  #
  # @version SketchUp 6.0
  def clone
  end

  # The {#identity?} method is used to determine if a transformation is the
  # {IDENTITY} transform.
  #
  # @example
  #   tr = Geom::Transformation.new(ORIGIN)
  #   # Returns false.
  #   status = tr.identity?
  #
  # @example
  #   # Returns true.
  #   status = IDENTITY.identity?
  #
  # @example
  #   tr = Geom::Transformation.new
  #   # Returns true.
  #   status = tr.identity?
  #
  # @example
  #   point = Geom::Point3d.new(10, 20, 30)
  #   tr = Geom::Transformation.new(point)
  #   # Returns false.
  #   status = tr.identity?
  #
  # @note As of SketchUp 2018, this now looks at the data to determine if the
  #   transformation is identity. Prior to SU2018, this only looks at the flag to
  #   see if the transform has not been modified. If the transform has been
  #   changed, this will return false even if it is really the identity.
  #
  # @return [Boolean] +true+ if the transformation is the identity
  #
  # @version SketchUp 6.0
  def identity?
  end

  # The new method is used to create a new transformation.
  #
  # You can use this method or one of the more specific methods for creating
  # specific kinds of Transformations.
  #
  # @example
  #   point = Geom::Point3d.new(10, 20, 30)
  #   tr = Geom::Transformation.new(point)
  #
  # @overload initialize
  #
  #   @return [Geom::Transformation] identity Transformation.
  #
  # @overload initialize(point)
  #
  #   Translates the origin to point.
  #   @param point [Geom::Point3d]
  #   @return [Geom::Transformation]
  #
  # @overload initialize(vector)
  #
  #   @param vector [Geom::Vector3d]
  #   @return [Geom::Transformation]
  #
  # @overload initialize(transform)
  #
  #   Creates a Transformation that is a copy of another Transformation. This is
  #   equivalent to {#clone}.
  #   @param transform [Geom::Transformation]
  #   @return [Geom::Transformation]
  #
  # @overload initialize(array)
  #
  #   @param matrix [Array<Numeric>] Creates a Transformation from a 16 element Array.
  #   @return [Geom::Transformation]
  #
  # @overload initialize(xaxis, yaxis, zaxis, origin)
  #
  #   @param xaxis [Geom::Vector3d]
  #   @param yaxis [Geom::Vector3d]
  #   @param zaxis [Geom::Vector3d]
  #   @param origin [Geom::Point3d]
  #   @return [Geom::Transformation]
  #
  # @overload initialize(origin, zaxis)
  #
  #   Creates a Transformation where origin is the new origin, and zaxis is the
  #   z axis. The x and y axes are determined using an arbitrary axis rule.
  #   @param origin [Geom::Point3d]
  #   @param zaxis [Geom::Vector3d]
  #   @return [Geom::Transformation]
  #
  # @overload initialize(origin, xaxis, yaxis)
  #
  #   Creates a Transformation given a new origin, x axis and y axis.
  #   @param origin [Geom::Point3d]
  #   @param xaxis  [Geom::Vector3d]
  #   @param yaxis  [Geom::Vector3d]
  #   @return [Geom::Transformation]
  #
  # @overload initialize(pt, axis, angle)
  #
  #   Creates a Transformation that rotates by angle (given in radians) about a
  #   line defined by pt and axis.
  #   @param origin [Geom::Point3d]
  #   @param axis   [Geom::Vector3d]
  #   @param angle  [Numeric]
  #   @return [Geom::Transformation]
  #
  # @overload initialize(scale)
  #
  #   Creates a transformation that does uniform scaling.
<<<<<<< HEAD
  #   @param scale [Numeric]
=======
  #   @note Versions prior to SU2018 would produce transformations which
  #     didn't always work right in SketchUp. See {.scaling} for more info.
  #   @param [Float] scale
>>>>>>> 860f5f21
  #   @return [Geom::Transformation]
  #
  # @version SketchUp 6.0
  def initialize(*args)
  end

  # The {#inverse} method is used to retrieve the inverse of a transformation.
  #
  # @example
  #   point = Geom::Point3d.new(10, 20, 30)
  #   tr1 = Geom::Transformation.new(point)
  #   tr2 = tr1.inverse
  #
  # @return [Geom::Transformation]
  #
  # @version SketchUp 6.0
  def inverse
  end

  # The {#invert!} method sets the transformation to its inverse.
  #
  # @example
  #   point = Geom::Point3d.new(10, 20, 30)
  #   tr = Geom::Transformation.new(point)
  #   tr.invert!
  #
  # @return [Geom::Transformation]
  #
  # @version SketchUp 6.0
  def invert!
  end

  # The {#origin} method retrieves the origin of a rigid transformation.
  #
  # @example
  #   point1 = Geom::Point3d.new(10, 20, 30)
  #   tr = Geom::Transformation.new(point1)
  #   point2 = tr.origin
  #
  # @return [Geom::Point3d] the origin of the transformation.
  #
  # @version SketchUp 6.0
  def origin
  end

  # The {#set!} method is used to set this transformation to match another one.
  #
  # The argument is anything that can be converted into a transformation.
  #
  # @example
  #   point1 = Geom::Point3d.new(10, 20, 30)
  #   tr1 = Geom::Transformation.new(point)
  #   point2 = Geom::Point3d.new(60, 40, 70)
  #   tr1.set!(point2)
  #
  # @overload set!(transformation)
  #
  #   @param transformation [Geom::Transformation]
  #   @return [Geom::Transformation]
  #
  # @overload set!(point)
  #
  #   @param point [Geom::Point3d]
  #   @return [Geom::Transformation]
  #
  # @overload set!(scale)
  #
  #   @param scale [Numeric]
  #   @return [Geom::Transformation]
  #
  # @overload set!(matrix)
  #
  #   @param matrix [Array<Numeric>]  Array of 16 floats.
  #   @return [Geom::Transformation]
  #
  # @overload set!(vector)
  #
  #   @param vector [Geom::Vector3d]
  #   @return [Geom::Transformation]
  #
  # @version SketchUp 6.0
  def set!(arg)
  end

  # The {#to_a} method retrieves a 16 element array which contains the values that
  # define the transformation.
  #
  # @example
  #   point = Geom::Point3d.new(10, 20, 30)
  #   tr = Geom::Transformation.new(point)
  #   # This splits the 16 items into a string of 4x4 elements for easier reading.
  #   str4x4 = tr.to_a.each_slice(4).inject { |str, row| "#{str}\r\n#{row}" }
  #
  # @return [Array<Float>]
  #
  # @version SketchUp 6.0
  def to_a
  end

  # The {#xaxis} method retrieves the x axis of a rigid transformation.
  #
  # @example
  #   point = Geom::Point3d.new(10, 20, 30)
  #   tr = Geom::Transformation.new(point)
  #   x = tr.xaxis
  #
  # @return [Geom::Vector3d]
  #
  # @version SketchUp 6.0
  def xaxis
  end

  # The {#yaxis} method retrieves the y axis of a rigid transformation.
  #
  # @example
  #   point = Geom::Point3d.new(10, 20, 30)
  #   tr = Geom::Transformation.new(point)
  #   x = tr.yaxis
  #
  # @return [Geom::Vector3d]
  #
  # @version SketchUp 6.0
  def yaxis
  end

  # The {#zaxis} method retrieves the z axis of a rigid transformation.
  #
  # @example
  #   point = Geom::Point3d.new(10, 20, 30)
  #   tr = Geom::Transformation.new(point)
  #   x = tr.zaxis
  #
  # @return [Geom::Vector3d]
  #
  # @version SketchUp 6.0
  def zaxis
  end

end<|MERGE_RESOLUTION|>--- conflicted
+++ resolved
@@ -334,13 +334,9 @@
   # @overload initialize(scale)
   #
   #   Creates a transformation that does uniform scaling.
-<<<<<<< HEAD
-  #   @param scale [Numeric]
-=======
   #   @note Versions prior to SU2018 would produce transformations which
   #     didn't always work right in SketchUp. See {.scaling} for more info.
   #   @param [Float] scale
->>>>>>> 860f5f21
   #   @return [Geom::Transformation]
   #
   # @version SketchUp 6.0
