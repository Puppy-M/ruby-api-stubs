# Copyright:: Copyright 2019 Trimble Inc.
# License:: The MIT License (MIT)

# Transformations are a standard construct in the 3D world for representing
# the position, rotation, and sizing of a given entity. In the SketchUp
# world, {Sketchup::ComponentInstance} and {Sketchup::Group} have a
# +.transformation+ method that reports their current state and various methods
# (+.move!+, +transformation=+, etc.) that allow them to be manipulated.
#
# Use of the transformation class requires a knowledge of geometrical
# transformations in 3 dimensions which is covered extensively on
# the Internet.
#
# @version SketchUp 6.0
class Geom::Transformation

  # Class Methods

  # The axes method creates a transformation that goes from world coordinates
  # to an arbitrary coordinate system defined by an origin and three axis
  # vectors.
  #
  # @example
  #   # Creates a transformation that "flips" the axes from XYZ to XZY. Something
  #   # one often need for importers/exporters when dealing with applications
  #   # that threat Y as "up".
  #   tr = Geom::Transformation.axes(ORIGIN, X_AXIS, Z_AXIS, Y_AXIS.reverse)
  #
  # @overload axes(origin, xaxis, yaxis, zaxis)
  #
  #   @param origin [Geom::Point3d]
  #   @param xaxis  [Geom::Vector3d]
  #   @param yaxis  [Geom::Vector3d]
  #   @param zaxis  [Geom::Vector3d]
  #   @return [Geom::Transformation]
  #
  # @overload axes(origin, xaxis, yaxis)
  #
  #   When the Z axis is omitted and arbitrary axis is computed from the X and Y
  #   axes.
  #   @param origin [Geom::Point3d]
  #   @param xaxis  [Geom::Vector3d]
  #   @param yaxis  [Geom::Vector3d]
  #   @return [Geom::Transformation]
  #
  # @raise [ArgumentError] if any of the vectors are zero length.
  #
  # @version SketchUp 6.0
  def self.axes(*args)
  end

  # The interpolate method is used to create a new transformation that is the
  # result of interpolating between two other transformations.
  #
  # Parameter is a weight (between 0.0 and 1.0) that identifies whether to favor
  # transformation1 or transformation2.
  #
  # @example
  #   origin = Geom::Point3d.new(0, 0, 0)
  #   x = Geom::Vector3d.new(0, 1, 0)
  #   y = Geom::Vector3d.new(1, 0, 0)
  #   z = Geom::Vector3d.new(0, 0, 1)
  #   point = Geom::Point3d.new(10, 20, 30)
  #   t1 = Geom::Transformation.new(point)
  #   t2 = Geom::Transformation.axes(origin, x, y, z)
  #   # This produce a transformation that is a mix of 75% t1 and 25% t2.
  #   t3 = Geom::Transformation.interpolate(t1, t2, 0.25)
  #
  # @param transform1 [Geom::Transformation]
  #
  # @param transform2 [Geom::Transformation]
  #
  # @param weight [Float]
  #   A value between 0.0 and 1.0 (see comments).
  #
  # @return [Geom::Transformation]
  #
  # @version SketchUp 6.0
  def self.interpolate(transform1, transform2, weight)
  end

  # The rotation method is used to create a transformation that does rotation
  # about an axis.
  #
  # The axis is defined by a point and a vector. The angle is given in radians.
  #
  # @example
  #   point = Geom::Point3d.new(10, 20, 0)
  #   vector = Geom::Vector3d.new(0, 0, 1)
  #   angle = 45.degrees # Return 45 degrees in radians.
  #   transformation = Geom::Transformation.rotation(point, vector, angle)
  #
  # @param point [Geom::Point3d]
  #
  # @param vector [Geom::Vector3d]
  #
  # @param angle [Float]
  #   The angle in radians.
  #
  # @return [Geom::Transformation]
  #
  # @version SketchUp 6.0
  def self.rotation(point, vector, angle)
  end

  # The scaling method is used to create a transformation that does scaling.
  #
  # @example
  #   point = Geom::Point3d.new(20, 30, 0)
  #   scale = 10
  #   tr = Geom::Transformation.scaling(point, scale)
  #
  # @overload scaling(scale)
  #
  #   @note This has been fixed in SketchUp 2018 but in previous versions it
  #     might yield an unexpected transformation. It sets the 16th value
  #     to the scaling factor. Something not all extensions reading the
  #     transformation expects. Consider using +scaling(xscale, yscale, zscale)+
  #     instead.
  #   With one argument, it does a uniform scale about the origin.
  #   @param scale [Float] The global scale factor for the transform.
  #   @return [Geom::Transformation]
  #
  # @overload scaling(xscale, yscale, zscale)
  #
  #   With three arguments, it does a non-uniform scale about the origin.
  #   @param xscale [Float] The scale factor in the x direction for the transform.
  #   @param yscale [Float] The scale factor in the y direction for the transform.
  #   @param zscale [Float] The scale factor in the z direction for the transform.
  #   @return [Geom::Transformation]
  #
  # @overload scaling(point, scale)
  #
  #   With two arguments, it does a uniform scale about an arbitrary point.
  #   @param [Geom::Point3d] point
  #   @param [Float] scale  The global scale factor for the transform.
  #   @return [Geom::Transformation]
  #
  # @overload scaling(point, xscale, yscale, zscale)
  #
  #   With four arguments it does a non-uniform scale about an arbitrary point.
  #   @param point  [Geom::Point3d]
  #   @param xscale [Float] The scale factor in the x direction for the transform.
  #   @param yscale [Float] The scale factor in the y direction for the transform.
  #   @param zscale [Float] The scale factor in the z direction for the transform.
  #   @return [Geom::Transformation]
  #
<<<<<<< HEAD
  # @overload scaling(point, scale)
  #
  #   With two arguments, it does a uniform scale about an arbitrary point.
  #   @param point [Geom::Point3d]
  #   @param scale [Float]The global scale factor for the transform.
  #   @return [Geom::Transformation]
  #
=======
>>>>>>> 9b36e4a8
  # @version SketchUp 6.0
  def self.scaling(*args)
  end

  # The translation method is used to create a transformation that does
  # translation.
  #
  # @example
  #   vector = Geom::Vector3d.new(0, 1, 0)
  #   tr = Geom::Transformation.translation(vector)
  #
  # @overload translation(vector)
  #
  #   @param vector [Geom::Vector3d]
  #   @return [Geom::Transformation]
  #
  # @overload translation(point)
  #
  #   @param point [Geom::Point3d]
  #   @return [Geom::Transformation]
  #
  # @version SketchUp 6.0
  def self.translation(arg)
  end

  # Instance Methods

  # The {#*} method is used to do matrix multiplication using the transform.
  #
  # @example
  #   point1 = Geom::Point3d.new(10, 20, 30)
  #   point2 = Geom::Point3d.new(2, 2, 2)
  #   tr = Geom::Transformation.new(point1)
  #   # Returns Point3d(12, 22, 32)
  #   point3 = tr * point2
  #
  # @overload *(point)
  #
  #   @param point [Geom::Point3d]
  #   @return [Geom::Point3d]
  #
  # @overload *(vector)
  #
  #   @param vector [Geom::Vector3d]
  #   @return [Geom::Vector3d]
  #
  # @overload *(transformation)
  #
  #   @param transformation [Geom::Transformation]
  #   @return [Geom::Transformation]
  #
  # @overload *(point)
  #
<<<<<<< HEAD
  #   @param plane [Array(Numeric, Numeric, Numeric, Numeric)]
  #   @return [Array(Float, Float, Float, Float)] transformed plane
=======
  #   @param [Array<Float, Float, Float>] point
  #   @return [Array<Float, Float, Float>]
>>>>>>> 9b36e4a8
  #
  # @overload *(plane)
  #
  #   @param plane [Array(Geom::Point3d, Geom::Vector3d)]
  #   @return [Array(Float, Float, Float, Float)] transformed plane
  #
  # @overload *(plane)
  #
<<<<<<< HEAD
  #   @param [Array((Numeric, Numeric, Numeric)] point
  #   @return [Array(Float, Float, Float)]
=======
  #   @param [Array<Float, Float, Float, Float>] plane
  #   @return [Array<Float, Float, Float, Float>] transformed plane
>>>>>>> 9b36e4a8
  #
  # @version SketchUp 6.0
  def *(arg)
  end

  # The {#clone} method is used to create a copy of a transformation.
  #
  # @example
  #   point = Geom::Point3d.new(10, 20, 30)
  #   tr1 = Geom::Transformation.new(point)
  #   tr2 = tr1.clone
  #
  # @return [Geom::Transformation]
  #
  # @version SketchUp 6.0
  def clone
  end

  # The {#identity?} method is used to determine if a transformation is the
  # {IDENTITY} transform.
  #
  # @example
  #   point = Geom::Point3d.new(10, 20, 30)
  #   tr = Geom::Transformation.new(point)
  #   # Returns false.
  #   status = tr.identity?
  #
  # @example
  #   tr = Geom::Transformation.new(ORIGIN)
  #   # Returns false.
  #   status = tr.identity?
  #
  # @example
  #   tr = Geom::Transformation.new
  #   # Returns true.
  #   status = tr.identity?
  #
  # @example
  #   # Returns true.
  #   status = IDENTITY.identity?
  #
  # @note As of SketchUp 2018, this now looks at the data to determine if the
  #   transformation is identity. Prior to SU2018, this only looks at the flag to
  #   see if the transform has not been modified. If the transform has been
  #   changed, this will return false even if it is really the identity.
  #
  # @return [Boolean] +true+ if the transformation is the identity
  #
  # @version SketchUp 6.0
  def identity?
  end

  # The new method is used to create a new transformation.
  #
  # You can use this method or one of the more specific methods for creating
  # specific kinds of Transformations.
  #
  # @example
  #   point = Geom::Point3d.new(10, 20, 30)
  #   tr = Geom::Transformation.new(point)
  #
  # @overload initialize
  #
  #   @return [Geom::Transformation] identity Transformation.
  #
  # @overload initialize(point)
  #
  #   Translates the origin to point.
  #   @param point [Geom::Point3d]
  #   @return [Geom::Transformation]
  #
  # @overload initialize(vector)
  #
  #   @param vector [Geom::Vector3d]
  #   @return [Geom::Transformation]
  #
  # @overload initialize(transform)
  #
  #   Creates a Transformation that is a copy of another Transformation. This is
  #   equivalent to {#clone}.
  #   @param transform [Geom::Transformation]
  #   @return [Geom::Transformation]
  #
  # @overload initialize(array)
  #
  #   @param matrix [Array<Numeric>] Creates a Transformation from a 16 element Array.
  #   @return [Geom::Transformation]
  #
  # @overload initialize(scale)
  #
<<<<<<< HEAD
  #   @param xaxis [Geom::Vector3d]
  #   @param yaxis [Geom::Vector3d]
  #   @param zaxis [Geom::Vector3d]
  #   @param origin [Geom::Point3d]
=======
  #   Creates a transformation that does uniform scaling.
  #   @note Versions prior to SU2018 would produce transformations which
  #     didn't always work right in SketchUp. See {.scaling} for more info.
  #   @param [Float] scale
>>>>>>> 9b36e4a8
  #   @return [Geom::Transformation]
  #
  # @overload initialize(origin, zaxis)
  #
  #   Creates a Transformation where origin is the new origin, and zaxis is the
  #   z axis. The x and y axes are determined using an arbitrary axis rule.
  #   @param origin [Geom::Point3d]
  #   @param zaxis [Geom::Vector3d]
  #   @return [Geom::Transformation]
  #
  # @overload initialize(origin, xaxis, yaxis)
  #
  #   Creates a Transformation given a new origin, x axis and y axis.
  #   @param origin [Geom::Point3d]
  #   @param xaxis  [Geom::Vector3d]
  #   @param yaxis  [Geom::Vector3d]
  #   @return [Geom::Transformation]
  #
  # @overload initialize(pt, axis, angle)
  #
  #   Creates a Transformation that rotates by angle (given in radians) about a
  #   line defined by pt and axis.
  #   @param origin [Geom::Point3d]
  #   @param axis   [Geom::Vector3d]
  #   @param angle  [Numeric]
  #   @return [Geom::Transformation]
  #
  # @overload initialize(xaxis, yaxis, zaxis, origin)
  #
  #   @param [Geom::Vector3d] xaxis
  #   @param [Geom::Vector3d] yaxis
  #   @param [Geom::Vector3d] zaxis
  #   @param [Geom::Point3d] origin
  #   @return [Geom::Transformation]
  #
  # @version SketchUp 6.0
  def initialize(*args)
  end

  # The {#inverse} method is used to retrieve the inverse of a transformation.
  #
  # @example
  #   point = Geom::Point3d.new(10, 20, 30)
  #   tr1 = Geom::Transformation.new(point)
  #   tr2 = tr1.inverse
  #
  # @return [Geom::Transformation]
  #
  # @version SketchUp 6.0
  def inverse
  end

  # The {#invert!} method sets the transformation to its inverse.
  #
  # @example
  #   point = Geom::Point3d.new(10, 20, 30)
  #   tr = Geom::Transformation.new(point)
  #   tr.invert!
  #
  # @return [Geom::Transformation]
  #
  # @version SketchUp 6.0
  def invert!
  end

  # The {#origin} method retrieves the origin of a rigid transformation.
  #
  # @example
  #   point1 = Geom::Point3d.new(10, 20, 30)
  #   tr = Geom::Transformation.new(point1)
  #   point2 = tr.origin
  #
  # @return [Geom::Point3d] the origin of the transformation.
  #
  # @version SketchUp 6.0
  def origin
  end

  # The {#set!} method is used to set this transformation to match another one.
  #
  # The argument is anything that can be converted into a transformation.
  #
  # @example
  #   point1 = Geom::Point3d.new(10, 20, 30)
  #   tr1 = Geom::Transformation.new(point)
  #   point2 = Geom::Point3d.new(60, 40, 70)
  #   tr1.set!(point2)
  #
  # @overload set!(transformation)
  #
  #   @param transformation [Geom::Transformation]
  #   @return [Geom::Transformation]
  #
  # @overload set!(point)
  #
  #   @param point [Geom::Point3d]
  #   @return [Geom::Transformation]
  #
  # @overload set!(vector)
  #
<<<<<<< HEAD
  #   @param scale [Numeric]
=======
  #   @param [Geom::Vector3d] vector
>>>>>>> 9b36e4a8
  #   @return [Geom::Transformation]
  #
  # @overload set!(matrix)
  #
  #   @param matrix [Array<Numeric>]  Array of 16 floats.
  #   @return [Geom::Transformation]
  #
  # @overload set!(scale)
  #
<<<<<<< HEAD
  #   @param vector [Geom::Vector3d]
=======
  #   @param [Float] scale
>>>>>>> 9b36e4a8
  #   @return [Geom::Transformation]
  #
  # @version SketchUp 6.0
  def set!(arg)
  end

  # The {#to_a} method retrieves a 16 element array which contains the values that
  # define the transformation.
  #
  # @example
  #   point = Geom::Point3d.new(10, 20, 30)
  #   tr = Geom::Transformation.new(point)
  #   # This splits the 16 items into a string of 4x4 elements for easier reading.
  #   str4x4 = tr.to_a.each_slice(4).inject { |str, row| "#{str}\r\n#{row}" }
  #
  # @return [Array<Float>]
  #
  # @version SketchUp 6.0
  def to_a
  end

  # The {#xaxis} method retrieves the x axis of a rigid transformation.
  #
  # @example
  #   point = Geom::Point3d.new(10, 20, 30)
  #   tr = Geom::Transformation.new(point)
  #   x = tr.xaxis
  #
  # @return [Geom::Vector3d]
  #
  # @version SketchUp 6.0
  def xaxis
  end

  # The {#yaxis} method retrieves the y axis of a rigid transformation.
  #
  # @example
  #   point = Geom::Point3d.new(10, 20, 30)
  #   tr = Geom::Transformation.new(point)
  #   x = tr.yaxis
  #
  # @return [Geom::Vector3d]
  #
  # @version SketchUp 6.0
  def yaxis
  end

  # The {#zaxis} method retrieves the z axis of a rigid transformation.
  #
  # @example
  #   point = Geom::Point3d.new(10, 20, 30)
  #   tr = Geom::Transformation.new(point)
  #   x = tr.zaxis
  #
  # @return [Geom::Vector3d]
  #
  # @version SketchUp 6.0
  def zaxis
  end

end<|MERGE_RESOLUTION|>--- conflicted
+++ resolved
@@ -145,16 +145,6 @@
   #   @param zscale [Float] The scale factor in the z direction for the transform.
   #   @return [Geom::Transformation]
   #
-<<<<<<< HEAD
-  # @overload scaling(point, scale)
-  #
-  #   With two arguments, it does a uniform scale about an arbitrary point.
-  #   @param point [Geom::Point3d]
-  #   @param scale [Float]The global scale factor for the transform.
-  #   @return [Geom::Transformation]
-  #
-=======
->>>>>>> 9b36e4a8
   # @version SketchUp 6.0
   def self.scaling(*args)
   end
@@ -208,13 +198,8 @@
   #
   # @overload *(point)
   #
-<<<<<<< HEAD
-  #   @param plane [Array(Numeric, Numeric, Numeric, Numeric)]
-  #   @return [Array(Float, Float, Float, Float)] transformed plane
-=======
   #   @param [Array<Float, Float, Float>] point
   #   @return [Array<Float, Float, Float>]
->>>>>>> 9b36e4a8
   #
   # @overload *(plane)
   #
@@ -223,13 +208,8 @@
   #
   # @overload *(plane)
   #
-<<<<<<< HEAD
-  #   @param [Array((Numeric, Numeric, Numeric)] point
-  #   @return [Array(Float, Float, Float)]
-=======
   #   @param [Array<Float, Float, Float, Float>] plane
   #   @return [Array<Float, Float, Float, Float>] transformed plane
->>>>>>> 9b36e4a8
   #
   # @version SketchUp 6.0
   def *(arg)
@@ -320,17 +300,10 @@
   #
   # @overload initialize(scale)
   #
-<<<<<<< HEAD
-  #   @param xaxis [Geom::Vector3d]
-  #   @param yaxis [Geom::Vector3d]
-  #   @param zaxis [Geom::Vector3d]
-  #   @param origin [Geom::Point3d]
-=======
   #   Creates a transformation that does uniform scaling.
   #   @note Versions prior to SU2018 would produce transformations which
   #     didn't always work right in SketchUp. See {.scaling} for more info.
   #   @param [Float] scale
->>>>>>> 9b36e4a8
   #   @return [Geom::Transformation]
   #
   # @overload initialize(origin, zaxis)
@@ -431,11 +404,7 @@
   #
   # @overload set!(vector)
   #
-<<<<<<< HEAD
-  #   @param scale [Numeric]
-=======
   #   @param [Geom::Vector3d] vector
->>>>>>> 9b36e4a8
   #   @return [Geom::Transformation]
   #
   # @overload set!(matrix)
@@ -445,11 +414,7 @@
   #
   # @overload set!(scale)
   #
-<<<<<<< HEAD
-  #   @param vector [Geom::Vector3d]
-=======
   #   @param [Float] scale
->>>>>>> 9b36e4a8
   #   @return [Geom::Transformation]
   #
   # @version SketchUp 6.0
