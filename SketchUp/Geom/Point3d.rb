--- conflicted
+++ resolved
@@ -50,20 +50,6 @@
   #     UI.messagebox("Failure")
   #   end
   #
-<<<<<<< HEAD
-  # @param weight1 [Float]
-  #   A weight or percentage.
-  #
-  # @param point1 [Float]
-  #   The start point on the line.
-  #
-  # @param point2 [Float]
-  #   The end point of the line.
-  #
-  # @param weight2 [Float]
-  #   A weight or percentage.
-  #
-=======
   # @param [Float] weight1
   #   A weight or percentage.
   #
@@ -76,7 +62,6 @@
   # @param [Float] point1
   #   The start point on the line.
   #
->>>>>>> 860f5f21
   # @return [Geom::Point3d]
   #
   # @version SketchUp 6.0
@@ -92,11 +77,7 @@
   #   pt2 = pt + vec
   #   pt = pt + [10,10,10]
   #
-<<<<<<< HEAD
-  # @param point2 [Geom::Point3d]
-=======
   # @param [Geom::Point3d] point2
->>>>>>> 860f5f21
   #   A Point3d object.
   #
   # @return [Geom::Point3d]
@@ -112,11 +93,7 @@
   #   pt2 = pt - vec
   #   pt = pt - [10,10,10]
   #
-<<<<<<< HEAD
-  # @param point2 [Geom::Point3d]
-=======
   # @param [Geom::Point3d] point2
->>>>>>> 860f5f21
   #   A Point3d object.
   #
   # @return [Geom::Vector3d]
@@ -133,11 +110,7 @@
   #   pt2 = Geom::Point3d.new(20,20,20)
   #   result = pt1 < pt2
   #
-<<<<<<< HEAD
-  # @param point2 [Geom::Point3d]
-=======
   # @param [Geom::Point3d] point2
->>>>>>> 860f5f21
   #   A Point3d object.
   #
   # @return [Boolean] true if the point2 is closer to the origin.
@@ -169,11 +142,7 @@
   #   point2 = Geom::Point3d.new(10,10,10)
   #   status = point1 == point2
   #
-<<<<<<< HEAD
-  # @param point2 [Geom::Point3d]
-=======
   # @param [Geom::Point3d] point2
->>>>>>> 860f5f21
   #   A Point3d object.
   #
   # @return [Boolean] true if both points are equal; false if points are not
@@ -192,40 +161,28 @@
   #   # retrieves the y value of 2
   #   yvalue = point[1]
   #
-<<<<<<< HEAD
-  # @param index [Integer]
-=======
-  # @param [Integer] index
->>>>>>> 860f5f21
-  #   The index for a specific x, y, or z value within the
-  #   Point3d.
-  #
-  # @return [Length] an x, y, or z value if successful
-  #
-  # @version SketchUp 6.0
-  def [](index)
-  end
-
-  # The []= method is used to set the x, y, or z value of the point based on the
-  # specific index of the value.
-  #
-  # @example
-  #   point = Geom::Point3d.new(1,2,3)
-  #   yvalue = point[1] = 4
-  #
-<<<<<<< HEAD
-  # @param index [Integer]
-  #   The index for a specific x, y, or z value within the
-  #   Point3d.
-  #
-  # @param new_value [Numeric]
-=======
   # @param [Integer] index
   #   The index for a specific x, y, or z value within the
   #   Point3d.
   #
+  # @return [Length] an x, y, or z value if successful
+  #
+  # @version SketchUp 6.0
+  def [](index)
+  end
+
+  # The []= method is used to set the x, y, or z value of the point based on the
+  # specific index of the value.
+  #
+  # @example
+  #   point = Geom::Point3d.new(1,2,3)
+  #   yvalue = point[1] = 4
+  #
+  # @param [Integer] index
+  #   The index for a specific x, y, or z value within the
+  #   Point3d.
+  #
   # @param [Numeric] new_value
->>>>>>> 860f5f21
   #   New x, y, or z value.
   #
   # @return [Numeric] the newly set x, y, or z value if successful
@@ -255,11 +212,7 @@
   #   point2 = Geom::Point3d.new(10,10,10)
   #   distance = point1.distance(point2)
   #
-<<<<<<< HEAD
-  # @param point2 [Geom::Point3d]
-=======
   # @param [Geom::Point3d] point2
->>>>>>> 860f5f21
   #   The Point3d object to compute the distance to.
   #
   # @return [Length] the distance in current units
@@ -277,22 +230,16 @@
   #   point1 = Geom::Point3d.new(1,1,1)
   #   line = [Geom::Point3d.new(0,0,0), Geom::Vector3d.new(0,0,1)]
   #   distance = point1.distance_to_line(line)
-<<<<<<< HEAD
-=======
   #
   # @note This function returns a `Float` value, not a `Length`.
->>>>>>> 860f5f21
   #
   # @param line
   #   A line (see Geom for information on creating lines).
   #
   # @return [Float] the distance between a point and line in
   #   internal units if successful
-<<<<<<< HEAD
   #
   # @note Take care that this method does not return a Length as expected.
-=======
->>>>>>> 860f5f21
   #
   # @version SketchUp 6.0
   def distance_to_line(line)
@@ -305,22 +252,16 @@
   #
   # @example
   #   distance = point.distance_to_plane(plane)
-<<<<<<< HEAD
-=======
   #
   # @note This function returns a `Float` value, not a `Length`.
->>>>>>> 860f5f21
   #
   # @param plane
   #   A plane (see Geom for how to create a plane).
   #
   # @return [Float] a distance between a point and a plane in
   #   internal units if successful
-<<<<<<< HEAD
   #
   # @note Take care that this method does not return a Length as expected.
-=======
->>>>>>> 860f5f21
   #
   # @version SketchUp 6.0
   def distance_to_plane(plane)
@@ -403,17 +344,10 @@
   #   vector = Geom::Vector3d.new(0, 0, 1)
   #   point2 = point1.offset(vector)
   #
-<<<<<<< HEAD
-  # @param vector [Geom::Vector3d]
-  #   A Vector3d object to offset the point by.
-  #
-  # @param length [Numeric]
-=======
   # @param [Geom::Vector3d] vector
   #   A Vector3d object to offset the point by.
   #
   # @param [Numeric] length
->>>>>>> 860f5f21
   #   the distance to offset. If not provided, the
   #   offset is my a distance equal to the vector length.
   #
@@ -433,17 +367,10 @@
   #   vector = Geom::Vector3d.new(0,0,1)
   #   point2 = point1.offset!(vector)
   #
-<<<<<<< HEAD
-  # @param vector [Geom::Vector3d]
-  #   A Vector3d object to offset the point by.
-  #
-  # @param length [Numeric]
-=======
   # @param [Geom::Vector3d] vector
   #   A Vector3d object to offset the point by.
   #
   # @param [Numeric] length
->>>>>>> 860f5f21
   #   the distance to offset. If not provided, the
   #   offset is my a distance equal to the vector length.
   #
@@ -465,12 +392,7 @@
   # @param line
   #   A line (see Geom for how to create a line).
   #
-<<<<<<< HEAD
-  # @return [Boolean] true if the point is on the line; false if the
-  #   point is not on the line
-=======
   # @return [Boolean]
->>>>>>> 860f5f21
   #
   # @version SketchUp 6.0
   def on_line?(line)
@@ -487,12 +409,7 @@
   #
   # @param plane
   #
-<<<<<<< HEAD
-  # @return [Boolean] true if the point is on the plane; false if
-  #   the point is not on the plane
-=======
   # @return [Boolean]
->>>>>>> 860f5f21
   #
   # @version SketchUp 6.0
   def on_plane?(plane)
@@ -548,15 +465,9 @@
   #
   # @overload set!(x, y, z)
   #
-<<<<<<< HEAD
-  #   @param x [Numeric] The x value for the point.
-  #   @param y [Numeric] The y value for the point.
-  #   @param z [Numeric] The z value for the point.
-=======
   #   @param [Numeric] x The x value for the point.
   #   @param [Numeric] y The y value for the point.
   #   @param [Numeric] z The z value for the point.
->>>>>>> 860f5f21
   #   @return [Geom::Point3d] The newly set Point3d object
   #
   # @overload set!(point3d)
@@ -602,63 +513,36 @@
   def to_s
   end
 
-<<<<<<< HEAD
-  # Apply a Transformation to a point. The point itself is modified.
-=======
   # Apply a Transformation to a point, returning a new point. The original
   # vector is unchanged by this method.
->>>>>>> 860f5f21
   #
   # @example
   #   transform = Geom::Transformation.new(point2)
   #   point2 = Geom::Point3d.new(100,200,300)
   #   point1 = Geom::Point3d.new(10,10,10)
-<<<<<<< HEAD
-  #   point1.transform!(transform)
-  #
-  # @param transform [Geom::Transformation]
-  #   A Transformation object.
-  #
-  # @return [Geom::Point3d] the transformed point
-=======
   #   point3 = point1.transform(transform)
   #
   # @param [Geom::Transformation] transform
   #   A Transformation object.
   #
   # @return [Geom::Point3d] the newly transformed point
->>>>>>> 860f5f21
   #
   # @version SketchUp 6.0
   def transform!(transform)
   end
 
-<<<<<<< HEAD
-  # Apply a Transformation to a point, returning a new point. The original
-  # vector is unchanged by this method.
-=======
   # Apply a Transformation to a point. The point itself is modified.
->>>>>>> 860f5f21
   #
   # @example
   #   transform = Geom::Transformation.new(point2)
   #   point2 = Geom::Point3d.new(100,200,300)
   #   point1 = Geom::Point3d.new(10,10,10)
-<<<<<<< HEAD
-  #   point3 = point1.transform(transform)
-  #
-  # @param transform [Geom::Transformation]
-  #   A Transformation object.
-  #
-  # @return [Geom::Point3d] the newly transformed point
-=======
   #   point1.transform!(transform)
   #
   # @param [Geom::Transformation] transform
   #   A Transformation object.
   #
   # @return [Geom::Point3d] the transformed point
->>>>>>> 860f5f21
   #
   # @version SketchUp 6.0
   def transform(transform)
@@ -677,11 +561,7 @@
   #   pt1.vector_to(pt2) # returns the vector (2,0,0)
   #   pt1.vector_to(pt2) # is equivalent to (pt2 - pt1)
   #
-<<<<<<< HEAD
-  # @param point2 [Geom::Point3d]
-=======
   # @param [Geom::Point3d] point2
->>>>>>> 860f5f21
   #   A Point3d object.
   #
   # @return [Geom::Vector3d] a Vector object
@@ -708,11 +588,7 @@
   #   point = Geom::Point3d.new(1,2,3)
   #   x = point.x = 2
   #
-<<<<<<< HEAD
-  # @param value [Numeric]
-=======
   # @param [Numeric] value
->>>>>>> 860f5f21
   #   The new x value.
   #
   # @return [Numeric] the newly set x value
@@ -739,11 +615,7 @@
   #   point = Geom::Point3d.new(1,2,3)
   #   y = point.y = 2
   #
-<<<<<<< HEAD
-  # @param value [Numeric]
-=======
   # @param [Numeric] value
->>>>>>> 860f5f21
   #   The new y value.
   #
   # @return [Numeric] the newly set y value
@@ -770,11 +642,7 @@
   #   point = Geom::Point3d.new(1,2,3)
   #   z = point.z = 2
   #
-<<<<<<< HEAD
-  # @param value [Numeric]
-=======
   # @param [Numeric] value
->>>>>>> 860f5f21
   #   The new z value.
   #
   # @return [Numeric] the newly set z value
