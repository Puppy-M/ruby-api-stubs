--- conflicted
+++ resolved
@@ -21,23 +21,6 @@
   #
   #   # Create a new UTM object from scratch.
   #   utm = Geom::UTM.new(13, "T", 475849.37521, 4429682.73749)
-<<<<<<< HEAD
-  #
-  # @param zone_number [Integer]
-  #   A zone number or a UTM object. If this first parameter
-  #   is a UTM object, then the other parameters are ignored.
-  #
-  # @param zone_letter [String]
-  #   A zone letter.
-  #
-  # @param y [Numeric]
-  #   The y position.
-  #
-  # @param x [Numeric]
-  #   The x position.
-  #
-  # @return [Geom::UTM] a utm coordinate if successful
-=======
   #
   # @overload initialize(zone_number, zone_letter, x, y)
   #
@@ -56,7 +39,6 @@
   #     number, zone letter, x and y positions.
   #
   # @return [Geom::UTM]
->>>>>>> 860f5f21
   #
   # @version SketchUp 6.0
   def initialize(*args)
@@ -71,11 +53,7 @@
   #   utm = Geom::UTM.new(13, "T", 475849.37521, 4429682.73749)
   #   a = utm.to_a
   #
-<<<<<<< HEAD
-  # @return [Array(Fixnum, String, Float, Float)] a utm array if successful
-=======
   # @return [Array(Integer, String, Float, Float)]
->>>>>>> 860f5f21
   #
   # @version SketchUp 6.0
   def to_a
@@ -89,11 +67,7 @@
   #   utm = Geom::UTM.new(13, "T", 475849.37521, 4429682.73749)
   #   ll = utm.to_latlong
   #
-<<<<<<< HEAD
-  # @return [Geom::LatLong] a LatLong object if successful
-=======
   # @return [Geom::LatLong]
->>>>>>> 860f5f21
   #
   # @version SketchUp 6.0
   def to_latlong
@@ -106,11 +80,7 @@
   #   utm = Geom::UTM.new(13, "T", 475849.37521, 4429682.73749)
   #   string = utm.to_s
   #
-<<<<<<< HEAD
-  # @return [String] a utm string if successful
-=======
   # @return [String]
->>>>>>> 860f5f21
   #
   # @version SketchUp 6.0
   def to_s
@@ -123,11 +93,7 @@
   #   utm = Geom::UTM.new(13, "T", 475849.37521, 4429682.73749)
   #   x = utm.x
   #
-<<<<<<< HEAD
-  # @return [Float] the UTM x coordinate
-=======
   # @return [Float]
->>>>>>> 860f5f21
   #
   # @version SketchUp 6.0
   def x
@@ -140,11 +106,7 @@
   #   utm = Geom::UTM.new(13, "T", 475849.37521, 4429682.73749)
   #   y = utm.y
   #
-<<<<<<< HEAD
-  # @return [Float] the UTM y coordinate
-=======
   # @return [Float]
->>>>>>> 860f5f21
   #
   # @version SketchUp 6.0
   def y
@@ -157,11 +119,7 @@
   #   utm = Geom::UTM.new(13, "T", 475849.37521, 4429682.73749)
   #   zl = utm.zone_letter
   #
-<<<<<<< HEAD
-  # @return [String] the UTM zone letter
-=======
   # @return [String]
->>>>>>> 860f5f21
   #
   # @version SketchUp 6.0
   def zone_letter
@@ -174,11 +132,7 @@
   #   utm = Geom::UTM.new(13, "T", 475849.37521, 4429682.73749)
   #   zn = utm.zone_number
   #
-<<<<<<< HEAD
-  # @return [Fixnum] the UTM zone number
-=======
   # @return [Integer]
->>>>>>> 860f5f21
   #
   # @version SketchUp 6.0
   def zone_number
