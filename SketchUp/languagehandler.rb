--- conflicted
+++ resolved
@@ -40,11 +40,7 @@
   #   swiveldriver_lang_handler = LanguageHandler.new('swiveldriver.strings')
   #   localized_string = swiveldriver_lang_handler['String 1']
   #
-<<<<<<< HEAD
-  # @param key [String]
-=======
   # @param [String] key
->>>>>>> 860f5f21
   #   The key for the string to be retrieved.
   #
   # @return [String] the localized string.
@@ -58,11 +54,7 @@
   # @example
   #   swiveldriver_lang_handler = LanguageHandler.new('swiveldriver.strings')
   #
-<<<<<<< HEAD
-  # @param filename [String]
-=======
   # @param [String] filename
->>>>>>> 860f5f21
   #   The name of the file that contains the localized strings
   #   with their keys in UTF-8 encoding.
   #
