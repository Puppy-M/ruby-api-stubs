# Copyright:: Copyright 2017 Trimble Inc.
# License:: The MIT License (MIT)

# A collection of Materials objects. Each model contains a Materials collection
# that can be accessed via Model.materials.
#
# @example
#   # Get a handle to all the materials in the current model.
#   model = Sketchup.active_model
#   materials = model.materials
#
# @version SketchUp 6.0
class Sketchup::Materials < Sketchup::Entity

  # Includes

  include Enumerable

  # Instance Methods

  # The {#[]} method is used to retrieve a material by index or name.
  #
  # The {#at} method is an alias of {#[]}
  #
  # @example
  #   model = Sketchup.active_model
  #   materials = model.materials
  #   material = materials[0]
  #
  # @overload [](index)
  #
  #   @param index [Integer] A number representing the material's index in an array
<<<<<<< HEAD
  #                          of Material objects.
=======
  #                        of Material objects.
>>>>>>> 860f5f21
  #   @return [Sketchup::Material, nil] a Material object on success, Nil on failure
  #
  # @overload [](name)
  #
  #   @param name [String] The name of the material.
  #   @return [Sketchup::Material, nil] a Material object on success, Nil on failure
  #
  # @version SketchUp 6.0
  def [](arg)
  end

  # Add a new Material.  When called with no arguments, this will generate a
  # new unique name for the new Material.  If a name is given, it will check
  # to see if there is already a material with that name.  If there is already
  # a material with the given name, then a new unique name is generated using
  # the given name as a base.
  #
  # @example
  #   model = Sketchup.active_model
  #   materials = model.materials
  #   material = materials.add('Joe')
  #
<<<<<<< HEAD
  # @param name [String]
=======
  # @param [String] name
>>>>>>> 860f5f21
  #   The name of the new material.
  #
  # @return [Sketchup::Material] a Material object
  #
  # @version SketchUp 6.0
  def add(name)
  end

  # The add_observer method is used to add an observer to the materials
  # collection.
  #
  # @example
  #   materials = Sketchup.active_model.materials
  #   status = materials.add_observer(observer)
  #
<<<<<<< HEAD
  # @param observer [Object]
=======
  # @param [Object] observer
>>>>>>> 860f5f21
  #   An observer.
  #
  # @return [Boolean] true if successful, false if unsuccessful.
  #
  # @version SketchUp 6.0
  def add_observer(observer)
  end

  # The {#[]} method is used to retrieve a material by index or name.
  #
  # The {#at} method is an alias of {#[]}
  #
  # @example
  #   model = Sketchup.active_model
  #   materials = model.materials
  #   material = materials[0]
  #
  # @overload [](index)
  #
  #   @param index [Integer] A number representing the material's index in an array
<<<<<<< HEAD
  #                          of Material objects.
=======
  #                        of Material objects.
>>>>>>> 860f5f21
  #   @return [Sketchup::Material, nil] a Material object on success, Nil on failure
  #
  # @overload [](name)
  #
  #   @param name [String] The name of the material.
  #   @return [Sketchup::Material, nil] a Material object on success, Nil on failure
  #
  # @version SketchUp 6.0
  def at(arg)
  end

  #
  # @example
  #   materials = Sketchup.active_model.materials
  #   count = materials.count
  #
  # @note Since SketchUp 2014 the count method is inherited from Ruby's
  #   +Enumable+ mix-in module. Prior to that the {#count} method is an alias
  #   for {#length}.
  #
  # @return [Integer]
  #
  # @see #length
  #
  # @version SketchUp 6.0
  def count
  end

  # The current method is used to get the current material, i.e. the material
  # that the user has selected in the Materials dialog.
  #
  # @example
  #   current = Sketchup.active_model.materials.current
  #
  # @return [Sketchup::Material] a Material object.
  #
  # @version SketchUp 6.0
  def current
  end

  # The current= method is used to set the current material.
  #
  # @example
  #   # Make the first material in the model "current"
  #   materials = Sketchup.active_model.materials
  #   materials.current = materials[0]
  #
<<<<<<< HEAD
  # @param material [Sketchup::Material]
=======
  # @param [Sketchup::Material] material
>>>>>>> 860f5f21
  #   A Material object.
  #
  # @return [Sketchup::Material]
  #
  # @version SketchUp 6.0
  def current=(material)
  end

  # The each method is used to iterate through all of the materials.
  #
  # @example
  #   model = Sketchup.active_model
  #   model.materials.each { |material|
  #     puts material.display_name
  #   }
  #
  # @return [nil]
  #
  # @version SketchUp 6.0
  #
  # @yield [Sketchup::Material] A variable that will hold each Material object as they
  #   are found.
  def each
  end

  # The number of materials in the collection.
  #
  # @example
  #   materials = Sketchup.active_model.materials
  #   number = materials.length
  #
  # @return [Integer]
  #
  # @see #size
  #
  # @version SketchUp 6.0
  def length
  end

  # The {#load} method is used to load a material from file into the model.
  #
  # If a matching material exist in the model that will be returned instead.
  #
  # @example
  #   # Load a material from the shipped SketchUp library. (SketchUp 2016)
  #   filename = 'Materials/Brick, Cladding and Siding/Cinder Block.skm'
  #   path = Sketchup.find_support_file(filename)
  #   materials = Sketchup.active_model.materials
  #   material = materials.load(path)
  #
  # @param filename [String]
  #   the path to the SKM file to load.
  #
  # @raise [RuntimeError] if the material failed to load.
  #
  # @return [Sketchup::Material] the new loaded material, or existing material.
  #
  # @version SketchUp 2017
  def load(filename)
  end

  # The purge_unused method is used to remove unused materials.
  #
  # @example
  #   materials = Sketchup.active_model.materials
  #   materials.purge_unused
  #
  # @return [Sketchup::Materials] The Materials object.
  #
  # @version SketchUp 6.0
  def purge_unused
  end

  # Remove a given material.
  #
  # NOTE: On SketchUp versions prior to 2014 there is a bug in this method that
  # could potentially lead to file corruption. If you call Materials.remove on a
  # material that is painted onto any entity in the active model (e.g. faces,
  # edges, groups, ...), then calling this method will not successfully unpaint
  # the entity and remove the material from the model.
  # You must first unpaint all of the entities that respond to .material
  # and .back_material before calling Materials.remove.
  #
  # @example
  #   if entity.respond_to?(:material) do
  #     if entity.material.equal?(material_to_remove) do
  #       entity.material = nil
  #     end
  #   end
  #   # for entities that have a back material
  #   if entity.respond_to?(:back_material) do
  #     if entity.back_material.equal?(material_to_remove) do
  #       entity.back_material = nil
  #     end
  #   end
  #
  # @example
  #   model = Sketchup.active_model
  #   materials = model.materials
  #   material = materials.add('Joe')
  #   materials.remove(material)
  #
<<<<<<< HEAD
  # @param material [Sketchup::Material]
=======
  # @param [Sketchup::Material] material
>>>>>>> 860f5f21
  #   The material to remove.
  #
  # @return [Boolean] true if successful, false if unsuccessful.
  #
  # @version SketchUp 8.0 M1
  def remove(material)
  end

  # The remove_observer method is used to remove an observer from the materials
  # collection.
  #
  # @example
  #   materials = Sketchup.active_model.materials
  #   status = materials.remove_observer(observer)
  #
<<<<<<< HEAD
  # @param observer [Object]
=======
  # @param [Object] observer
>>>>>>> 860f5f21
  #   An observer.
  #
  # @return [Boolean] true if successful, false if unsuccessful.
  #
  # @version SketchUp 6.0
  def remove_observer(observer)
  end

  # The number of materials in the collection.
  #
  # The {#size} method is an alias for {#length}.
  #
  # @example
  #   materials = Sketchup.active_model.materials
  #   number = materials.size
  #
  # @return [Integer]
  #
  # @see #length
  #
  # @version SketchUp 2014
  def size
  end

  # The {#unique_name} method is used to retrieve a unique name from the
  # materials collection that is based on the provided one. If provided name is
  # unique it will be returned, otherwise any trailing indices will be replaced
  # by a new index.
  #
  # @example
  #   materials = Sketchup.active_model.materials
  #   unique_name = materials.unique_name("test_name")
  #
  # @param [String] name
  #   the suggested name.
  #
  # @return [String] a unique name.
  #
  # @version SketchUp 2018
  def unique_name(name)
  end

end<|MERGE_RESOLUTION|>--- conflicted
+++ resolved
@@ -30,11 +30,7 @@
   # @overload [](index)
   #
   #   @param index [Integer] A number representing the material's index in an array
-<<<<<<< HEAD
-  #                          of Material objects.
-=======
   #                        of Material objects.
->>>>>>> 860f5f21
   #   @return [Sketchup::Material, nil] a Material object on success, Nil on failure
   #
   # @overload [](name)
@@ -57,11 +53,7 @@
   #   materials = model.materials
   #   material = materials.add('Joe')
   #
-<<<<<<< HEAD
-  # @param name [String]
-=======
   # @param [String] name
->>>>>>> 860f5f21
   #   The name of the new material.
   #
   # @return [Sketchup::Material] a Material object
@@ -77,11 +69,7 @@
   #   materials = Sketchup.active_model.materials
   #   status = materials.add_observer(observer)
   #
-<<<<<<< HEAD
-  # @param observer [Object]
-=======
   # @param [Object] observer
->>>>>>> 860f5f21
   #   An observer.
   #
   # @return [Boolean] true if successful, false if unsuccessful.
@@ -102,11 +90,7 @@
   # @overload [](index)
   #
   #   @param index [Integer] A number representing the material's index in an array
-<<<<<<< HEAD
-  #                          of Material objects.
-=======
   #                        of Material objects.
->>>>>>> 860f5f21
   #   @return [Sketchup::Material, nil] a Material object on success, Nil on failure
   #
   # @overload [](name)
@@ -154,11 +138,7 @@
   #   materials = Sketchup.active_model.materials
   #   materials.current = materials[0]
   #
-<<<<<<< HEAD
-  # @param material [Sketchup::Material]
-=======
   # @param [Sketchup::Material] material
->>>>>>> 860f5f21
   #   A Material object.
   #
   # @return [Sketchup::Material]
@@ -261,11 +241,7 @@
   #   material = materials.add('Joe')
   #   materials.remove(material)
   #
-<<<<<<< HEAD
-  # @param material [Sketchup::Material]
-=======
   # @param [Sketchup::Material] material
->>>>>>> 860f5f21
   #   The material to remove.
   #
   # @return [Boolean] true if successful, false if unsuccessful.
@@ -281,11 +257,7 @@
   #   materials = Sketchup.active_model.materials
   #   status = materials.remove_observer(observer)
   #
-<<<<<<< HEAD
-  # @param observer [Object]
-=======
   # @param [Object] observer
->>>>>>> 860f5f21
   #   An observer.
   #
   # @return [Boolean] true if successful, false if unsuccessful.
