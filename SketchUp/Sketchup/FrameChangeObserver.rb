--- conflicted
+++ resolved
@@ -86,16 +86,6 @@
   #   the +to_scene+ and then use that on a subsequent Scene selection to
   #   determine the last Page that the user was on.
   #
-<<<<<<< HEAD
-  # @param [Sketchup::Page, nil] from_scene
-  #   The previous scene page the view is transitioning from.
-  #
-  # @param [Sketchup::Page] to_scene
-  #   The selected scene page the view is transitioning towards.
-  #
-  # @param [Float] percent_done
-  #   The percentage (0.0..1.0) of transition between the two scene pages.
-=======
   # @param [Sketchup::Page] to_scene
   #   The selected scene page the view is transitioning towards.
   #
@@ -104,7 +94,6 @@
   #
   # @param [Float] percent_done
   #   The percentage of transition between the two scene pages.
->>>>>>> 4ad18fb3
   #
   # @return [void] Value can be anything, but is ignored by SketchUp.
   #
