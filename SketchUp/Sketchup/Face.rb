--- conflicted
+++ resolved
@@ -70,13 +70,8 @@
   #
   # @overload area(transform)
   #
-<<<<<<< HEAD
-  #   @param transform [Geom::Transformation] A Transformation object or array 
-  #                        that can be interpreted as a Transformation object.
-=======
   #   @param transform [Geom::Transformation] A Transformation object or array
   #                      that can be interpreted as a Transformation object.
->>>>>>> 860f5f21
   #   @return [Float] the area of the face in current units (if successful)
   #
   # @version SketchUp 6.0
@@ -128,11 +123,7 @@
   #   face = entities.add_face(pts)
   #   status = face.back_material = "red"
   #
-<<<<<<< HEAD
-  # @param material [Sketchup::Material]
-=======
   # @param [Sketchup::Material] material
->>>>>>> 860f5f21
   #   A Material object or the name of a valid material.
   #
   # @return [Sketchup::Material] the name of the valid material or the new
@@ -198,11 +189,7 @@
   #     puts "#{pt.to_s} is not on the same plane as the face"
   #   end
   #
-<<<<<<< HEAD
-  # @param point [Geom::Point3d]
-=======
   # @param [Geom::Point3d] point
->>>>>>> 860f5f21
   #   A Point3d.
   #
   # @return [Integer] an integer describing where a Point3d is in
@@ -290,19 +277,6 @@
   #   tw = Sketchup.create_texture_writer
   #   uvHelp = face.get_UVHelper(true, true, tw)
   #
-<<<<<<< HEAD
-  # @param front [Boolean]
-  #   True if you want the texture coordinates for the front
-  #   face, false if not. Defaults to true.
-  #
-  # @param back [Boolean]
-  #   True if you want the texture coordinates for the back
-  #   face, false if not. Defaults to true.
-  #
-  # @param texturewriter [Sketchup::TextureWriter]
-  #   An optional TextureWriter object.
-  #
-=======
   # @param [Boolean] front
   #   True if you want the texture coordinates for the front
   #   face, false if not. Defaults to true.
@@ -314,7 +288,6 @@
   #   True if you want the texture coordinates for the back
   #   face, false if not. Defaults to true.
   #
->>>>>>> 860f5f21
   # @return [Sketchup::UVHelper] a UVHelper object
   #
   # @version SketchUp 6.0
@@ -378,11 +351,7 @@
   #   # Get the projection of the applied material
   #   vector = face.get_texture_projection(true)
   #
-<<<<<<< HEAD
-  # @param frontside [Boolean]
-=======
   # @param [Boolean] frontside
->>>>>>> 860f5f21
   #   true for front side, false for back side.
   #
   # @return [Geom::Vector3d] a vector on success, nil on failure.
@@ -462,11 +431,7 @@
   #   face = entities.add_face(pts)
   #   status = face.material = "red"
   #
-<<<<<<< HEAD
-  # @param material [Sketchup::Material]
-=======
   # @param [Sketchup::Material] material
->>>>>>> 860f5f21
   #   A Material object or the name of a valid material.
   #
   # @return [Sketchup::Material] the name of the valid material or the new
@@ -628,18 +593,6 @@
   #   on_front = true
   #   face.position_material(material, pt_array, on_front)
   #
-<<<<<<< HEAD
-  # @param material [Sketchup::Material]
-  #   a Material object.
-  #
-  # @param pt_array [Array<Geom::Point3d>]
-  #   An array of Point3d objects used to position the material.
-  #
-  # @param o_front [Boolean]
-  #   true to position the texture on the front of the Face or
-  #   false to position it on the back of the Face.
-  #
-=======
   # @param [Sketchup::Material] material
   #   a Material object.
   #
@@ -650,7 +603,6 @@
   # @param [Array<Geom::Point3d>] pt_array
   #   An array of Point3d objects used to position the material.
   #
->>>>>>> 860f5f21
   # @return [Sketchup::Face, false] the face upon success, false upon failure.
   #
   # @version SketchUp 6.0
@@ -675,17 +627,10 @@
   #   face = entities.add_face(pts)
   #   status = face.pushpull(100, true)
   #
-<<<<<<< HEAD
-  # @param distance [Numeric]
-  #   The distance, in current units, to push/pull the face.
-  #
-  # @param copy [Boolean]
-=======
   # @param [Numeric] distance
   #   The distance, in current units, to push/pull the face.
   #
   # @param [Boolean] copy
->>>>>>> 860f5f21
   #   Create a new push/pull starting face if true (equivalent
   #   of pressing CTRL while in SketchUp), do not create a
   #   push/pull starting face if false.
@@ -753,19 +698,11 @@
   #   # Returns nil if not successful, path if successful
   #   result = face.set_texture_projection(face.normal, true)
   #
-<<<<<<< HEAD
-  # @param vector [Geom::Vector3d]
-  #   representing the direction of the projection. Use nil
-  #   to remove the projection.
-  #
-  # @param frontside [Boolean]
-=======
   # @param [Geom::Vector3d] vector
   #   representing the direction of the projection. Use nil
   #   to remove the projection.
   #
   # @param [Boolean] frontside
->>>>>>> 860f5f21
   #   true for front side, false for back side.
   #
   # @return [Boolean] true on success
