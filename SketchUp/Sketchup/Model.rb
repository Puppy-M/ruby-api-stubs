# Copyright:: Copyright 2019 Trimble Inc.
# License:: The MIT License (MIT)

# This is the interface to a SketchUp model. The model is the 3D drawing that
# the user is working with, and it serves as the "entry point" for most Ruby
# API interactions. The Sketchup.active_model method gives you a handle to the
# current model, and from there you can use the model-level methods to start
# getting information and making changes.
#
# Constants:
# Product Family
# - Model::ProTrial
# - Model::ProLicensed
# - Model::MakeTrial
# - Model::MakeTrialExpired
#
# @example
#   # Grab a handle to the currently active model (aka the one the user is
#   # looking at in SketchUp.)
#   model = Sketchup.active_model
#
#   # Grab other handles to commonly used collections inside the model.
#   entities = model.entities
#   layers = model.layers
#   materials = model.materials
#   component_definitions = model.definitions
#   selection = model.selection
#
#   # Now that we have our handles, we can start pulling objects and making
#   # method calls that are useful.
#   first_entity = entities[0]
#   UI.messagebox("First thing in your model is a #{first_entity.typename}")
#
#   number_materials = materials.length
#   UI.messagebox("Your model has #{number_materials} materials.")
#
#   new_edge = entities.add_line([0,0,0], [500,500,0])
#
# @note Prior to SketchUp 2019 this class would yield +TypeError+ for all
#   method calls if +#singleton_class+ was called on the model object.
#
# @version SketchUp 6.0
class Sketchup::Model

  # Constants

  Make = nil # Stub value.
  MakeTrial = nil # Stub value.
  ProLicensed = nil # Stub value.
  ProTrial = nil # Stub value.

  VERSION_2013 = nil # Stub value.
  VERSION_2014 = nil # Stub value.
  VERSION_2015 = nil # Stub value.
  VERSION_2016 = nil # Stub value.
  VERSION_2017 = nil # Stub value.
  VERSION_2018 = nil # Stub value.
  VERSION_2019 = nil # Stub value.
  VERSION_3 = nil # Stub value.
  VERSION_4 = nil # Stub value.
  VERSION_5 = nil # Stub value.
  VERSION_6 = nil # Stub value.
  VERSION_7 = nil # Stub value.
  VERSION_8 = nil # Stub value.

  # Instance Methods

  # The abort_operation method aborts the current operation started with the
  # start_operation method.
  #
  # The abort_operation method is normally called from inside of a rescue clause
  # to cancel an operation if something goes wrong.
  #
  # @example
  #   status = model.abort_operation
  #
  # @return [Boolean] true if successful, false if unsuccessful
  #
  # @version SketchUp 6.0
  def abort_operation
  end

  # Returns an {Sketchup::Entities} object which contains
  # the entities in the open group or component instance. If no group or
  # component is open for editing then this will be the same as {#entities}.
  #
  # To perform actions upon the current set of entities the user is working with
  # then this is the method to use. Entities selected by the user will be a
  # subset of the active entities.
  #
  # @example
  #   model = Sketchup.active_model
  #   entities = model.active_entities
  #   entities.each { |entity| puts "#{entity} (#{entity.class})" }
  #
  # @return [Sketchup::Entities]
  #
  # @see #edit_transform
  #
  # @version SketchUp 6.0
  def active_entities
  end

  # The {#active_layer} method retrieves the active Layer.
  #
  # The default layer in SketchUp is layer 0.
  #
  # @example
  #   model = Sketchup.active_model
  #   layer = model.active_layer
  #
  # @return [Sketchup::Layer]
  #
  # @version SketchUp 6.0
  def active_layer
  end

  # The {#active_layer=} method sets the active {Sketchup::Layer} object.
  #
  # @example
  #   model = Sketchup.active_model
  #   layers = model.layers
  #   layer = layers.add('My Layer')
  #   model.active_layer = layer
  #
  # @param layer [Sketchup::Layer]
  #   The layer to be set as the active layer.
  #
  # @return [Sketchup::Layer]
  #
  # @version SketchUp 6.0
  def active_layer=(layer)
  end

  # Returns an array containing the sequence of entities the user has
  # double-clicked on for editing. This allows one to determine whether they are
  # in component edit mode and where in the model they are.
  #
  # For example, if a user has double-clicked into a component to
  # edit its geometry, and then double clicked into a sub-group to edit that,
  # the active_path might contain:
  #
  # <code>[<Sketchup::ComponentInstance>, <Sketchup::Group>]</code>
  #
  # @example
  #   active_path = Sketchup.active_model.active_path
  #
  # @return [Array<Sketchup::Drawingelement>, nil] array of entities showing where the user is
  #   currently editing.
  #
  # @version SketchUp 7.0
  def active_path
  end

  # The {#active_view} method returns the active View object for this model.
  #
  # @example
  #   model = Sketchup.active_model
  #   view = model.active_view
  #
  # @return [Sketchup::View]
  #
  # @version SketchUp 6.0
  def active_view
  end

  # Add a text note to the Model.  The position of the note is given as relative
  # window positions between 0 and 1.  For example, the following command
  # would create a note that start 1/10 of the ways down the screen from the
  # upper left corner of the window.
  #
  # @example
  #   model = Sketchup.active_model
  #   # Add a note 1/10 ways down the screen and 1/10 ways right from the
  #   # upper left corner of model window.
  #   note = Sketchup.active_model.add_note('Hello World', 0.1, 0.1)
  #
  # @param [String] note
  #   A string note.
  #
  # @param [Numeric] x
  #   A distance along the x axis between 0 and 1.
  #
  # @param [Numeric] y
  #   A distance along the y axis between 0 and 1.
  #
  # @return [Sketchup::Text] a note object or an exception if it is
  #   unsuccessful.
  #
  # @version SketchUp 6.0
  def add_note(note, x, y)
  end

  # The add_observer method is used to add an observer to the current object.
  #
  # @example
  #   model = Sketchup.active_model
  #   observer = Sketchup::ModelObserver.new
  #   status = model.add_observer(observer)
  #
  # @param [Object] observer
  #   An observer.
  #
  # @return [Boolean] true if successful, false if unsuccessful.
  #
  # @version SketchUp 6.0
  def add_observer(observer)
  end

  # The {#attribute_dictionaries} method retrieves the AttributeDictionaries
  # object that is associated with the Model.
  #
  # @example
  #   model = Sketchup.active_model
  #   dictionaries = model.attribute_dictionaries
  #   if dictionaries
  #     # Code to do something if attribute dictionaries exist (usually you
  #     # parse the array of dictionaries.
  #   else
  #     # Code to do something if attribute dictionaries do not exist.
  #   end
  #
  # @return [Sketchup::AttributeDictionaries] the AttributeDictionaries
  #   object associated with the entity, or nil if there are
  #   no attribute_dictionary objects associated with the
  #   model. Care must be taken if nil is returned, for
  #   example: invoking attribute_dictionaries.length will
  #   throw a NoMethodError exception, not return 0.
  #
  # @version SketchUp 6.0
  def attribute_dictionaries
  end

  # Returns the Sketchup::AttributeDictionary object that is specified by
  # name.  If the model does not have an attribute dictionary that
  # corresponds to name, returns either nil, or a creates an attribute
  # dictionary.  If the optional second argument is true, and there is no
  # attribute dictionary that corresponds to name, a new attribute
  # dictionary is created.
  #
  # @example
  #   model = Sketchup.active_model
  #   create_if_empty = true
  #   dictionary = model.attribute_dictionary('name', create_if_empty)
  #
  # @param [String] name
  #   The name of the dictionary you are attempting to
  #   retrieve.
  #
  # @param [Boolean] create
  #   if set to true an attribute dictionary of the
  #   given "name" will be created if not found.
  #
  # @return [Sketchup::AttributeDictionary] an attribute dictionary object if
  #   successful, nil if unsuccessful
  #
  # @version SketchUp 6.0
  def attribute_dictionary(name, create = false)
  end

  # The {#axes} method returns the drawing axes for the model.
  #
  # @example
  #   # Point for a rectangle.
  #   points = [
  #     Geom::Point3d.new( 0,  0, 0),
  #     Geom::Point3d.new(10,  0, 0),
  #     Geom::Point3d.new(10, 20, 0),
  #     Geom::Point3d.new( 0, 20, 0)
  #   ]
  #   # Transform the points so they are local to the model axes. Otherwise
  #   # they would be local to the model origin.
  #   tr = Sketchup.active_model.axes.transformation
  #   points.each { |point| point.transform!(tr) }
  #   Sketchup.active_model.active_entities.add_face(points)
  #
  # @return [Sketchup::Axes] the axes for the model.
  #
  # @version SketchUp 2016
  def axes
  end

  # The behavior method retrieves the behavior of the model.
  #
  # @example
  #   model = Sketchup.active_model
  #   behavior = model.behavior
  #
  # @return [Sketchup::Behavior] behavior object for the model if successful
  #
  # @version SketchUp 6.0
  def behavior
  end

  # The {#bounds} method retrieves the bounding box of the model.
  #
  # @example
  #   model = Sketchup.active_model
  #   bounds = model.bounds
  #
  # @return [Geom::BoundingBox] bounding box for the model if successful
  #
  # @version SketchUp 6.0
  def bounds
  end

  # The {#classifications} method is used to retrieve the Classifications object
  # for this model.
  #
  # @example
  #   model = Sketchup.active_model
  #   c = model.classifications
  #
  # @return [Sketchup::Classifications] a Classifications object.
  #
  # @version SketchUp 2015
  def classifications
  end

  # The close method is used to close this model. On Mac OS, only the active
  # model can be closed. On Windows, since there can be only one document open,
  # this method will perform a File/New operation.
  #
  # @example
  #   Sketchup.file_new
  #   model = Sketchup.active_model
  #   model.close
  #
  # @param [Boolean] ignore_changes
  #   If true, model changes will be
  #   ignored and save prompts will be suppressed.
  #   If false, changes will not be ignored and save
  #   prompts will be displayed normally.
  #
  # @return [nil]
  #
  # @version SketchUp 2015
  def close(ignore_changes = false)
  end

  # The close_active method is used to close the currently active (open) group
  # or component.
  #
  # Note: before SketchUp 2014 this method had a bug where it didn't create an
  # undo operation and that could lead to corrupted geometry when undo/redo was
  # used after invoking this method.
  #
  # @example
  #   model = Sketchup.active_model
  #   status = model.close_active
  #
  # @return [Boolean] true if successful, false if unsuccessful.
  #
  # @version SketchUp 6.0
  def close_active
  end

  # The commit_operation method commits an operation for undo.
  #
  # The commit_operation method is normally called at the end of a method to
  # commit the operation that the method performs.
  #
  # @example
  #   status = model.commit_operation
  #
  # @return [Boolean] true if successful, false if unsuccessful
  #
  # @version SketchUp 6.0
  def commit_operation
  end

  # The {#definitions} method retrieves a definition list containing all of the
  # component definitions in the model.
  #
  # @example
  #   model = Sketchup.active_model
  #   definitions = model.definitions
  #
  # @return [Sketchup::DefinitionList]
  #
  # @version SketchUp 6.0
  def definitions
  end

  # The description method retrieves a description of the model as found in the
  # Model Info > Files panel.
  #
  # The returned description can be empty. The default description for all models
  # is empty.
  #
  # @example
  #   model = Sketchup.active_model
  #   description = model.description
  #
  # @return [String] a description if successful.
  #
  # @version SketchUp 6.0
  def description
  end

  # The {#description=} method sets the description of the model.
  #
  # @example
  #   model = Sketchup.active_model
  #   description = model.description = "This is a model of a house on the " <<
  #     "North West Corner of 10th and Dolores Street in Carmel, California"
  #
  # @param description [String]
  #   the description string to be set.
  #
  # @return [String]
  #
  # @version SketchUp 6.0
  def description=(description)
  end

  # Returns the transformation of the current component edit session. If a user
  # has double-clicked to edit a component's geometry, this will
  # return the transformation of that component, relative to its parent's
  # origin. This allows one to correctly calculate "local" transformations of
  # a given entity regardless of whether the user is in edit mode.
  #
  # @example
  #   Sketchup.active_model.edit_transform
  #
  # @return [Geom::Transformation] the current edit Transformation
  #
  # @version SketchUp 7.0
  def edit_transform
  end

  # The {#entities} method returns an {Sketchup::Entities} object containing the
  # entities in the root of model.
  #
  # @example
  #   model = Sketchup.active_model
  #   entities = model.entities
  #
  # @note This does not return a collection of all the entities in the model,
  #   only the top level node of the model hierarchy. To get to all entities in
  #   a model you must recursivly traverse the model.
  #
  # @return [Sketchup::Entities] an Entities object if successful
  #
  # @version SketchUp 6.0
  def entities
  end

  # The export method is used to export a given file format. It knows which
  # format to export based on the file extension you place on the file name.
  # For example, a filename of "thing.obj" will export an OBJ file, whereas
  # "thing.dae" will export a COLLADA file.
  #
  # For SketchUp Pro 7.1+, valid extensions include dae, kmz, 3ds, dwg,
  # dxf, fbx, obj, wrl, and xsi. SketchUp Free only supports dae and kmz.
  #
  # Format Support Changes:
  # * SketchUp 7.1 added COLLADA (.dae) export capability.
  # * SketchUp Pro 2015+ added IFC export capability.
  # * SketchUp Pro 2016+ added PDF export capability.
  # * SketchUp Pro 2018+ added options for all 3D exporters.
  #
  # See the {file:pages/exporter_options.md Exporter Options} file for information
  # on creating a valid hash for the various exporters.
  #
  # @example General use
  #   model = Sketchup.active_model
  #   show_summary = true
  #
  #   # Export dwg file on a PC, showing a summary when complete.
  #   status = model.export('c:\my_export.dwg', show_summary)
  #
  #   # Export kmz file on Mac (note the absolute file path), without summary.
  #   status = model.export('/Library/my_export.kmz')
  #
  #   # Export pdf file on a PC, showing a summary when complete.
  #   options_hash = { :show_summary => true,
  #                    :output_profile_lines => false,
  #                    :map_fonts => false,
  #                    :model_units => Length::Meter }
  #   status = model.export('c:/my_export.pdf', options_hash)
  #
  #   # Or for a COLLADA (.dae) file.
  #   options_hash = { :triangulated_faces => true,
  #                    :doublesided_faces => true,
  #                    :edges => false,
  #                    :author_attribution => false,
  #                    :texture_maps => true,
  #                    :selectionset_only => false,
  #                    :preserve_instancing => true }
  #   status = model.export('c:/my_export.dae', options_hash)
  #
  # @example IFC Example
  #   model = Sketchup.active_model
  #   # If no IFC types are passed in, then no geometry will be exported.
  #   options_hash = { :hidden_geometry => true,
  #                    :ifc_mapped_items => true,
  #                    :ifc_types => ['IfcBuilding', 'IfcDoor']}
  #   status = model.export('c:/my_export.ifc', options_hash)
  #
  # @overload export(filename, show_summary = false)
  #
  #   @param [String] filename The name of the file to export.
  #   @param [Boolean] show_summary Boolean to show summary dialog.
  #   @return [Boolean]
  #
  # @overload export(filename, options)
  #
  #   @param [String] filename The name of the file to export.
  #   @param [Hash] options
  #   @return [Boolean]
  #
  # @raise [ArgumentError] If the file extension is unsupported.
  #
  # @version SketchUp 6.0
  def export(*args)
  end

  # Finds and returns entities by their entityID or GUID.
  #
  # GUIDs looked up are only relevant to Group and ComponentInstance as these
  # GUIDs are persistent. ComponentDefinition and Model GUIDs are not persistent
  # and are not looked up.
  #
  # When given an array of IDs, an array is returned with a 1:1 mapping to the
  # input arguments. This array may contain nil values if some ids were not
  # found. You cannot look up a mix of entityIDs and GUIDs in the same call.
  #
  # @example
  #   model = Sketchup.active_model
  #
  #   # Look up by entityID.
  #   entity_id = model.entities.add_line([0,0,0], [9,9,9]).entityID
  #   entity = model.find_entity_by_id(entity_id)
  #
  #   # Look up by GUID.
  #   guid = model.entities.add_group.guid
  #   entity = model.find_entity_by_id(guid)
  #
  #   # Look up multiple.
  #   entities = model.find_entity_by_id(id1, id2, id3)
  #   entities = model.find_entity_by_id([id1, id2, id3])
  #   entities = model.find_entity_by_id(guid1, guid2, guid3)
  #   entities = model.find_entity_by_id([guid1, guid2, guid3])
  #
  # @param [Array<Integer, String>] ids_or_array
  #   Pass either a series of ids or a single array containing
  #   ids. Ids must either be entityID Integers or GUID
  #   Strings.
  #
  # @return [Array<Sketchup::Entity, nil>] Returns an array with Entity  objects for each id
  #   found and nil otherwise. Single Entity or nil when
  #   called with a single id.
  #
  # @version SketchUp 2015
  def find_entity_by_id(ids_or_array)
  end

  # Finds and returns entities by their persistent id.
  #
  # When given an array of IDs, an array is returned with a 1:1 mapping to the
  # input arguments. This array may contain `nil` values if some ids were not
  # found.
  #
  # @example
  #   model = Sketchup.active_model
  #
  #   # Look up by persistent_id.
  #   pid = model.entities.add_line([0,0,0], [9,9,9]).persistent_id
  #   entity = model.find_entity_by_persistent_id(pid)
  #
  #   # Look up multiple.
  #   entities = model.find_entity_by_persistent_id(id1, id2, id3)
  #   entities = model.find_entity_by_persistent_id([id1, id2, id3])
  #
  # @param ids_or_array [Array<Integer>]
  #   Pass either a series of ids or a
  #   single array containing persistent ids.
  #
  # @return [Array<Sketchup::Entity, nil>] Returns an array with
  #   {Sketchup::Entity} objects for each id found and nil otherwise.
  #
  # @version SketchUp 2017
  def find_entity_by_persistent_id(ids_or_array)
  end

  # This methods determines if the model is georeferenced.
  #
  # @example
  #   if model.georeferenced?
  #     UI.messagebox('This model is georeferenced.')
  #   else
  #     UI.messagebox('This model is NOT georeferenced.')
  #   end
  #
  # @return [Boolean]
  #
  # @version SketchUp 7.1
  def georeferenced?
  end

  # The get_attribute method gets the value of an attribute that in the
  # AttributeDictionary with the given name. If no value is associated
  # with key, or if the model does not have an attribute dictionary
  # specified by name, the optional third parameter will be returned.
  #
  # @example
  #   model = Sketchup.active_model
  #   model.set_attribute('testdictionary', 'test', 115)
  #   value = model.get_attribute('testdictionary', 'test', 42)
  #
  # @param [String] dictname
  #   The name of the dictionary containing the value.
  #
  # @param [String] key
  #   The key containing the value.
  #
  # @param [Object] defaultvalue
  #   default value that will be returned if a
  #   value does not exist.
  #
  # @return [Object, nil] the value for a given key in the given
  #   dictionary if a value exists; the default value if a
  #   defaultvalue is provided and the value does not exist;
  #   nil if the value does not exist and no defaultvalue is
  #   provided.
  #
  # @version SketchUp 6.0
  def get_attribute(dictname, key, defaultvalue = nil)
  end

  # the get_datum method retrieves the datum, in the form of a string, used in
  # UTM conversions.
  #
  # @example
  #   model = Sketchup.active_model
  #   datum = model.get_datum
  #
  # @return [String] a datum represented as a string if successful.
  #
  # @version SketchUp 6.0
  def get_datum
  end

  # Returns a value which indicates the product family of the installed SketchUp
  # application.
  # As of SketchUp 2013, the return values are:
  # - +0+ = Unknown
  # - +1+ = Pro Trial
  # - +2+ = Pro
  # - +3+ = Pro Expired
  # - +4+ = Make Trial
  # - +5+ = Make Expired
  # - +6+ = Make
  # - +7+ = Pro License Unavailable
  #
  # The Model class defines some of these values as constants as of SketchUp
  # 2016.
  #
  # @example
  #   model = Sketchup.active_model
  #   product_family = model.get_product_family
  #   if product_family == Sketchup::Model::ProLicensed then
  #     puts "You are running licensed SketchUp Pro!"
  #   end
  #
  # @return [Integer] the product family number.
  #
  # @version SketchUp 6.0
  def get_product_family
  end

  # The guid method retrieves the globally unique identifier, in the form of a
  # string, for the Model. The guid will change after the model is modified and
  # saved. The Model guid is stored with the SketchUp file; it will not change if the
  # file is moved to another computer.
  #
  # @example
  #   model = Sketchup.active_model
  #   guid = model.guid
  #
  # @return [String] a globally unique identifier, in the form of a
  #   string, for the model
  #
  # @version SketchUp 6.0
  def guid
  end

  # The import method is used to load a file by recognizing the file extension
  # and calling appropriate importer.
  #
  # See the {file:pages/importer_options.md Importer Options} file for information
  # on creating a valid hash for the various importers.
  #
  # @example Import for SketchUp 2017 and older
  #   model = Sketchup.active_model
  #   show_summary = true
  #   status = model.import("filename", show_summary)
  #
  # @example Import for SketchUp 2018+ and newer
  #   model = Sketchup.active_model
  #   options = { :units => "model",
  #               :merge_coplanar_faces => true,
  #               :show_summary => true }
  #   status = model.import("filename", options)
  #
  # @overload import(filename, options)
  #
  #   @param [String] filename The input filename.
  #   @param [Hash] options The options.
  #   @return [Boolean]
  #
  # @overload import(filename, show_summary = false)
  #
  #   @note This variant is for SketchUp 2017 and earlier.
  #   @param [String] filename The input filename.
  #   @param [Boolean] show_summary Show the summary dialog.
  #   @return [Boolean]
  #
  # @version SketchUp 6.0
  def import(*args)
  end

  # The {#instance_path_from_pid_path} method returns a instance path given a
  # string with persistent ids representing the path to the entity.
  #
  # @example
  #   points = [
  #     Geom::Point3d.new( 0,  0, 0),
  #     Geom::Point3d.new(10,  0, 0),
  #     Geom::Point3d.new(10, 20, 0),
  #     Geom::Point3d.new( 0, 20, 0)
  #   ]
  #   model = Sketchup.active_model
  #   entities = model.active_entities
  #   group = entities.add_group
  #   face = group.entities.add_face(points)
  #   pid_path = "#{group.persistent_id}.#{face.persistent_id}"
  #   # pid_path will look something like this: "658.723"
  #   instance_path = model.instance_path_from_pid_path(pid_path)
  #
  # @param pid_path [String]
  #   a string with persistent ids delimited by period.
  #
  # @raise [ArgumentError] if a valid instance path cannot be created from the
  #   given input path string.
  #
  # @return [Sketchup::InstancePath]
  #
  # @see Sketchup::InstancePath#persistent_id_path
  #
  # @version SketchUp 2017
  def instance_path_from_pid_path(pid_path)
  end

  # The latlong_to_point method converts a latitude and longitude to a Point3d
  # object in the model. It does not actually work with a LatLong object, but
  # operates on a 2-element array. The returned point will always be on the
  # ground (z=0).
  #
  # @example
  #   # Draw a point in Boulder, Colorado (40.0170N, 105.2830W)
  #   lnglat_array = [-105.28300, 40.01700]
  #   model = Sketchup.active_model
  #   local_point = model.latlong_to_point(lnglat_array)
  #   model.entities.add_cpoint(local_point)
  #
  # @param [Array(Numeric, Numeric)] lnglat_array
  #   A 2-element array containing first the longitude then
  #   the latitude.
  #
  # @return [Geom::Point3d] a point3d object if successful, false if
  #   unsuccessful.
  #
  # @version SketchUp 6.0
  def latlong_to_point(lnglat_array)
  end

  # The {#layers method retrieves a collection of all Layers objects in the model.
  #
  # @example
  #   model = Sketchup.active_model
  #   layers = model.layers
  #
  # @return [Sketchup::Layers] a Layers object containing a collection of
  #   layers in the model
  #
  # @version SketchUp 6.0
  def layers
  end

  # The {#line_styles} method returns the line styles manager.
  #
  # @example
  #   line_styles = Sketchup.active_model.line_styles
  #
  # @return [Sketchup::LineStyles] The line styles manager.
  #
  # @version SketchUp 2019
  def line_styles
  end

  # This method retrieves an Array of all of the datums recognized by SketchUp.
  #
  # @example
  #   model = Sketchup.active_model
  #   datums = model.list_datums
  #
  # @return [Array<String>] An Array object containing the datums
  #   supported by SketchUp
  #
  # @version SketchUp 6.0
  def list_datums
  end

  # The {#materials} method returns a collection of all of the materials in the
  # model.
  #
  # @example
  #   model = Sketchup.active_model
  #   materials = model.materials
  #
  # @return [Sketchup::Materials]
  #
  # @version SketchUp 6.0
  def materials
  end

  # This method can be used to turn mipmapping on or off.
  #
  # @example
  #   Sketchup.active_model.mipmapping = false
  #
  # @param [Boolean] mipmap
  #   whether mipmapping is turned on or off.
  #
  # @return [Boolean] the new mipmapping setting
  #
  # @version SketchUp 7.0
  def mipmapping=(mipmap)
  end

  # This method can be used to find out if mipmapping is on or off.
  #
  # @example
  #   mipmapping = Sketchup.active_model.mipmapping?
  #
  # @return [Boolean]
  #
  # @version SketchUp 7.0
  def mipmapping?
  end

  # The modified? method determines if the Model has been modified since the
  # last save.
  #
  # @example
  #   model = Sketchup.active_model
  #   entities = model.active_entities
  #   # Add a group to force the status return value to be true
  #   entities.add_group
  #   status = model.modified?
  #
  # @return [Boolean]
  #
  # @version SketchUp 6.0
  def modified?
  end

  # The name method retrieves the string name of the model.
  #
  # @example
  #   model = Sketchup.active_model
  #   name = model.name
  #
  # @return [String] string name of the model
  #
  # @version SketchUp 6.0
  def name
  end

  # The name= method sets the string name of the model.
  #
  # @example
  #   Sketchup.active_model.name = "My New Model Name"
  #
  # @param [String] name
  #   new name of the model
  #
  # @return [String] the new name
  #
  # @version SketchUp 6.0
  def name=(name)
  end

  # Returns the number faces in a model.
  #
  # @example
  #   model = Sketchup.active_model
  #   number_of_faces = model.number_faces
  #   puts "There are #{number_of_faces} faces in the model."
  #
  # @return [Integer]
  #
  # @version SketchUp 7.1
  def number_faces
  end

  # The {#options} method retrieves the options manager that defines the options
  # settings for the model.
  #
  # Use the string keys instead of numerical indicies when accessing the options
  # as the indicies are not consistent between SketchUp versions.
  #
  # @example
  #   # Output all options available.
  #   options_manager = Sketchup.active_model.options
  #   options_manager.keys.each { |options_provider|
  #     puts options_provider.name
  #     options_provider.each { |key, value|
  #       puts "> #{key} - #{value}"
  #     }
  #   }
  #
  # @return [Sketchup::OptionsManager]
  #
  # @version SketchUp 6.0
  def options
  end

  # The {#pages} method retrieves a {Sketchup::Pages} object containing all of
  # the pages in the model.
  #
  # @example
  #   model = Sketchup.active_model
  #   pages = model.pages
  #
  # @return [Sketchup::Pages]
  #
  # @version SketchUp 6.0
  def pages
  end

  # The path method retrieves the path of the file from which the model was
  # opened.
  #
  # An empty string is returned for a new model (one which has not been saved
  # and opened.)
  #
  # @example
  #   model = Sketchup.active_model
  #   path = model.path
  #
  # @return [String] an string containing the path for the currently
  #   opened model.
  #
  # @version SketchUp 6.0
  def path
  end

  # The place_component method places a new component in the Model using the
  # component placement tool.
  #
  # @example
  #   model.place_component componentdefinition, repeat
  #
  # @param [Sketchup::ComponentDefinition] componentdef
  #   A component definition object containing the
  #   definition (blueprint) for the component.
  #
  # @param [Boolean] repeat
  #   If set to true, stay in the component
  #   placement tool and place multiple components.
  #
  # @return [Sketchup::Model, nil] The model object on success or Nil
  #
  # @version SketchUp 6.0
  def place_component(componentdef, repeat = false)
  end

  # The point_to_latlong method converts a point in the model to a LatLong so
  # that you can get its latitude and longitude.
  #
  # This method uses the location information set in ShadowInfo.
  #
  # NOTE: SketchUp 6.0 and higher has a change where this method returns a
  # Point3d instead of a LatLong, where the x and y values contain the LatLong
  # coordinates.
  #
  # @example
  #   model = Sketchup.active_model
  #   local_point = Geom::Point3d.new(10, 10, 10)
  #   world_point = model.point_to_latlong(local_point)
  #
  # @param [Geom::Point3d] point
  #   A Point3d object.
  #
  # @return [Geom::Point3d, Geom::LatLong] a LatLong or Point3d object. See
  #   details for information.
  #
  # @version SketchUp 6.0
  def point_to_latlong(point)
  end

  # This method converts a Point3d object in the Model to UTM coordinates.
  #
  # This method uses the location information set in ShadowInfo. See also UTM.
  #
  # @example
  #   model = Sketchup.active_model
  #   point = Geom::Point3d.new(10, 10, 10)
  #   utm = model.point_to_utm(point)
  #
  # @param [Geom::Point3d] point
  #   A Point3d object.
  #
  # @return [Geom::UTM] a UTM object
  #
  # @version SketchUp 6.0
  def point_to_utm(point)
  end

  # The raytest method is used to cast a ray (line) through the model and return
  # the first thing that the ray hits.
  #
  # A ray is a two element array containing a point and a vector
  # [Geom::Point3d(), Geom::Vector3d()]. The point defines the start point of
  # the ray and the vector defines the direction. If direction can not be
  # normalized (e.g. direction = [0, 0, 0]), direction is taken as a point the
  # ray intersects.
  #
  # @example
  #   model = Sketchup.active_model
  #   ray = [Geom::Point3d.new(1, 2, 3), Geom::Vector3d.new(4, 5, 6)]
  #   item = model.raytest(ray, false) # Consider hidden geometry when
  #                                    # computing intersections.
  #
  # @note The parameter wysiwyg_flag was added in SU8 M1.
  #
  # @param [Array(Geom::Point3d, Geom::Vector3d)] ray
  #   A two element array containing a point and a vector.
  #
  # @param [Boolean] wysiwyg_flag
  #   An optional boolean, added in SU8 M1, indicating
  #   whether or not to consider hidden geometry in intersect
  #   computations.  If this flag is not specified, it
  #   defaults to true (WYSIWYG) - i.e. hidden geometry is
  #   not intersected against.
  #
  # @return [Array(Geom::Point3d, Array<Sketchup::Drawingelement>), nil] an array of two values. The first value is a
  #   Point3d where the item that the ray passed through
  #   exists. The second element is the instance path array
  #   of the entity that the ray hit. For example, if the ray
  #   hits a face that is contained by a component instance the
  #   instance path would be [Component1]. If the ray hit a
  #   face that is contained by a component instance, which
  #   is contained by another component instance and so on,
  #   the instance path would be [Component1, Component2,
  #   Component3...].
  #
  # @version SketchUp 6.0
  def raytest(ray, wysiwyg_flag = true)
  end

  # The remove_observer method is used to remove an observer from the current
  # object.
  #
  # @example
  #   model = Sketchup.active_model
  #   observer = Sketchup::ModelObserver.new
  #   model.add_observer(observer)
  #   status = model.remove_observer(observer)
  #
  # @param [Object] observer
  #   An observer.
  #
  # @return [Boolean] true if successful, false if unsuccessful.
  #
  # @version SketchUp 6.0
  def remove_observer(observer)
  end

  # The {#rendering_options} method retrieves the RenderingOptions object for
  # this model.
  #
  # @example
  #   model = Sketchup.active_model
  #   renderingoptions = model.rendering_options
  #
  # @return [Sketchup::RenderingOptions]
  #
  # @version SketchUp 6.0
  def rendering_options
  end

  # This method is used to save the model to a file.
  #
  # @example
  #   model = Sketchup.active_model
  #   # Save the model using the current SketchUp format
  #   filename = File.join(ENV['Home'], 'Desktop', 'mysketchup.skp')
  #   status = model.save(filename)
  #   # Save the model to the current file using the current SketchUp format
  #   status = model.save
  #   # Save the model to the current file in SketchUp 8 format
  #   status = model.save("", Sketchup::Model::VERSION_8)
  #   # Save the model in SketchUp 8 format
  #   filename = File.join(ENV['Home'], 'Desktop', 'mysketchup_v8.skp')
  #   status = model.save("filename", Sketchup::Model::VERSION_8)
  #
  # @note A bug in SketchUp 2016 and older caused the +.skb+ backup file
  #   written during save to be empty. The +.skp+ file was however valid.
  #
  # @overload save
  #
  #   Starting with SketchUp 2014, this parameter is optional.
  #   If no arguments are provided or the filename is an empty string, model
  #   will be saved to the file to which it is associated. It must have
  #   already been saved to a file.
  #
  # @overload save(filename)
  #
  #   @param [String] filename
  #     The name of the file to save.
  #     Starting with SketchUp 2014, this parameter is optional.
  #     If not provided or an empty string, model will be saved
  #     to the file to which it is associated. It must have
  #     already been saved to a file.
  #
  # @overload save(filename, version)
  #
  #   @param [String] filename
  #     The name of the file to save.
  #     Starting with SketchUp 2014, this parameter is optional.
  #     If not provided or an empty string, model will be saved
  #     to the file to which it is associated. It must have
  #     already been saved to a file.
  #
  #   @param [Integer] version
  #     (SketchUp 2014+)
  #     Optional SketchUp file format to save.
  #     If not provided, latest file format will be used.
  #     Possible values are:
  #     Sketchup::Model::VERSION_3, Sketchup::Model::VERSION_4,
  #     Sketchup::Model::VERSION_5, Sketchup::Model::VERSION_6,
  #     Sketchup::Model::VERSION_7, Sketchup::Model::VERSION_8,
  #     Sketchup::Model::VERSION_2013,
  #     Sketchup::Model::VERSION_2014,
  #     Sketchup::Model::VERSION_2015,
  #     Sketchup::Model::VERSION_2016,
  #     Sketchup::Model::VERSION_2017,
  #     Sketchup::Model::VERSION_2018
  #
  # @return [Boolean] true if successful, false if unsuccessful
  #
  # @version SketchUp 6.0
  def save(*args)
  end

  # This method is used to save the copy of the current model to a file.
  #
  # @example
  #   model = Sketchup.active_model
  #   # Save copy of the model using the current SketchUp format
  #   filename = File.join(ENV['Home'], 'Desktop', 'myModelCopy.skp')
  #   status = model.save_copy(filename)
  #   # Save copy of the model in SketchUp 8 format
  #   filename = File.join(ENV['Home'], 'Desktop', 'mysketchupcopy_v8.skp')
  #   status = model.save_copy(filename, Sketchup::Model::VERSION_8)
  #
  # @param [String] filename
  #   The name of the file to save the model copy.
  #
  # @param [Integer] version
  #   (SketchUp 2014+)
  #   Optional SketchUp file format to save.
  #   If not provided, latest file format will be used.
  #   Possible values are:
  #   Sketchup::Model::VERSION_3, Sketchup::Model::VERSION_4,
  #   Sketchup::Model::VERSION_5, Sketchup::Model::VERSION_6,
  #   Sketchup::Model::VERSION_7, Sketchup::Model::VERSION_8,
  #   Sketchup::Model::VERSION_2013,
  #   Sketchup::Model::VERSION_2014,
  #   Sketchup::Model::VERSION_2015,
  #   Sketchup::Model::VERSION_2016,
  #   Sketchup::Model::VERSION_2017,
  #   Sketchup::Model::VERSION_2018
  #
  # @return [Boolean] true if successful, false if unsuccessful
  #
  # @version SketchUp 2014
  def save_copy(filename, version)
  end

  # The save_thumbnail method is used to save a thumbnail image to a file.
  # The image format is specified by the file extension of filename.  Supported
  # formats are bmp, jpg, png, tif, pct, and gif.
  #
  # @example
  #   model = Sketchup.active_model
  #   status = model.save_thumbnail('testthumbnail2.jpg')
  #
  # @param [String] filename
  #   The name of the file, with extension, to save the
  #   thumbnail as.
  #
  # @return [Boolean] true if successful, false if unsuccessful
  #
  # @version SketchUp 6.0
  def save_thumbnail(filename)
  end

  # This method is used to select a SketchUp Tool object s the active tool. You
  # must implement the SketchUp Tool interface to create a tool prior to calling
  # this method.
  #
  # The select tool is activated if you pass nil to the select_tool method. You
  # must implement the SketchUp Tool interface to create a tool, prior to calling
  # this method, and then instance the tool implementation and pass the object to
  # this method. If you attempt to set the select_tool to nil in the initialize
  # method of a tool you have written, it will be ignored.
  #
  # @example
  #   model = Sketchup.active_model
  #   tool = model.select_tool(nil)
  #
  # @param [Object] tool
  #   The Tool object you want to select.
  #
  # @return [Sketchup::Model] The Model object.
  #
  # @version SketchUp 6.0
  def select_tool(tool)
  end

  # This method retrieves a Selection object for the model, containing the
  # currently selected entities. The entries in the selection list are not
  # necessarily in the same order in which the user selected them.
  #
  # @example
  #   model = Sketchup.active_model
  #   selection = model.selection
  #
  # @return [Sketchup::Selection] A Selection object with 0 or more entities
  #   that are currently selected.
  #
  # @version SketchUp 6.0
  def selection
  end

  # This method is used to set the value of an attribute in an attribute
  # dictionary with the given name.
  #
  # This method can be used create a new AttributeDictionary object, if needed.
  #
  # @example
  #   model = Sketchup.active_model
  #   value = model.set_attribute('attributedictionaryname', 'key', 'value')
  #
  # @param [String] attrdictname
  #   The name of the attribute dictionary whose attribute
  #   you wish to set.
  #
  # @param [String] key
  #   The attribute name.
  #
  # @param [Object] value
  #   The value to set.
  #
  # @return [Object] the value that was set
  #
  # @version SketchUp 6.0
  def set_attribute(attrdictname, key, value)
  end

  # This method sets the datum used in conversions between the internal
  # coordinate system and UTM.
  #
  # The default datum is WGS84. You can use the method list_datums to get a list
  # of all of the datums supported in SketchUp. If you pass an invalid datum to
  # set_datum, set_datum returns the default datum.
  #
  # @example
  #   model = Sketchup.active_model
  #   value = model.set_datum('Adindan')
  #
  # @param [String] datum
  #
  # @return [nil]
  #
  # @version SketchUp 6.0
  def set_datum(datum)
  end

  # This method is used to retrieve the shadow information for the Model.
  #
  # @example
  #   model = Sketchup.active_model
  #   shadowinfo = model.shadow_info
  #
  # @return [Sketchup::ShadowInfo]
  #
  # @version SketchUp 6.0
  def shadow_info
  end

  # The {#start_operation} method is used to notify SketchUp that a new
  # operation (which can be undone) is starting.
  #
  # The +op_name+ argument is a description for the operation that is displayed
  # adjacent to the Edit > Undo menu item. Make sure to provide a user friendly
  # name for your operation.
  #
  # Starting with SketchUp 7.0, there are three additional booleans that one can
  # pass in when starting an operation. It is recommended to always set
  # +disable_ui+ to +true+. It's left to +false+ for default for compatibility
  # reasons.
  #
  # @example Observer Operation since SU2016
  #   class MyDefinitionsObserver < Sketchup::DefinitionObserver
  #     def onComponentAdded(definitions, definition)
  #       return if definition.deleted?
  #       # The operation name won't be displayed when the fourth argument is
  #       # +true+. It will absorb into the previous operation.
  #       definition.model.start_operation('Tag It', true, false, true)
  #       definition.set_attribute('MyExtension', 'Tag', 'You are it')
  #       definition.model.commit_operation
  #     end
  #   end
  #
  #   observer = MyDefinitionsObserver.new
  #   model = Sketchup.active_model
  #   model.definitions.add_observer(observer)
  #
  # @example Typical Operation
  #   model = Sketchup.active_model
  #   model.start_operation('Generate House', true)
  #   model.entities.add_line([0, 0, 0], [9, 0, 0])
  #   model.entities.add_line([9, 0, 0], [9, 0, 9])
  #   model.commit_operation
  #
  # @note Operations in SketchUp are sequential and cannot be nested. If you start a
  #   new Ruby operation while another is still open, you will implicitly close
  #   the first one.
  #
  # @param [String] op_name
  #   name of the operation visible in the UI
  #
  # @param [Boolean] disable_ui
  #   if set to true, then SketchUp's tendency to
  #   update the user interface after each geometry change will be
  #   suppressed. This can result in much faster Ruby code execution if the
  #   operation involves updating the model in any way.
  #
  # @param [Boolean] next_transparent
  #   <b>Deprecated!</b> if set to true, then
  #   whatever operation comes after this one will be appended into one
  #   combined operation, allowing the user the undo both actions with a
  #   single undo command. This flag is a highly difficult one, since there
  #   are so many ways that a SketchUp user can interrupt a given operation
  #   with one of their own. <b>Use extreme caution</b> and test thoroughly
  #   when setting this to true.
  #
<<<<<<< HEAD
  # @param disable_ui [Boolean]
  #   if set to true, then SketchUp's tendency to
  #   update the user interface after each geometry change will be
  #   suppressed. This can result in much faster Ruby code execution if the
  #   operation involves updating the model in any way.
  #
  # @param op_name [String]
  #   name of the operation visible in the UI
  #
=======
>>>>>>> 9b36e4a8
  # @param [Boolean] transparent
  #   if set to true, then this operation will
  #   append to the previous operation. This is particularly useful for
  #   creating observers that react to user actions without littering the
  #   undo stack with extra steps that Ruby is performing.
  #
  # @return [Boolean] +true+ if successful, +false+ if unsuccessful
  #
  # @version SketchUp 6.0
  def start_operation(op_name, disable_ui = false, next_transparent = false, transparent = false)
  end

  # The {#styles} method retrieves the styles associated with the model.
  #
  # @example
  #   model = Sketchup.active_model
  #   styles = model.styles
  #
  # @return [Sketchup::Styles]
  #
  # @version SketchUp 6.0
  def styles
  end

  # The tags method retrieves the string tags of the model.
  #
  # @example
  #   model = Sketchup.active_model
  #   tags = model.tags
  #
  # @return [String] string tags of the model
  #
  # @version SketchUp 6.0
  def tags
  end

  # The tags= method sets the string tags of the model.
  #
  # @example
  #   Sketchup.active_model.tags = "Building, House, Brick"
  #
  # @param [String] tags
  #   new tags of the model
  #
  # @return [String] the new tags
  #
  # @version SketchUp 6.0
  def tags=(tags)
  end

  # The tile method retrieves the name of the model. If the model is saved on
  # disk, returns the file name without extension. Otherwise returns an empty
  # string.
  #
  # @example
  #   model = Sketchup.active_model
  #   title = model.title
  #
  # @return [String] the title of the model or an empty string (if
  #   the title is not set)
  #
  # @version SketchUp 6.0
  def title
  end

  # The {#tools} method is used to retrieve the current {Sketchup::Tools} object.
  #
  # @example
  #   model = Sketchup.active_model
  #   tools = model.tools
  #
  # @return [Sketchup::Tools] a Tools object.
  #
  # @version SketchUp 6.0
  def tools
  end

  # The utm_to_point method converts a position given in UTM coordinates to a
  # Point3d in the Model.
  #
  # @example
  #   model = Sketchup.active_model
  #   utm = Geom::UTM.new([+1, "A", 0.12333333, 0.12321321])
  #   point = model.utm_to_point(utm)
  #
  # @param [Geom::UTM] utm
  #   A UTM object.
  #
  # @return [Geom::Point3d] A Point3d object.
  #
  # @version SketchUp 6.0
  def utm_to_point(utm)
  end

  # Determine if a model is a valid Sketchup::Model object. Returns false
  # if the model has been closed.
  #
  # This is useful on the mac where one can have multiple models open at the
  # same time. In such a case, this method can tell you if the user has closed
  # the model before you perform operations on it.
  #
  # @example
  #   # This is a silly example since the active model is generally going to
  #   # be valid, but it illustrates the idea.
  #   model = Sketchup.active_model
  #   if model.valid?
  #     UI.messagebox('This model is valid.')
  #   else
  #     UI.messagebox('This model is NOT valid.')
  #   end
  #
  # @return [Boolean]
  #
  # @version SketchUp 6.0
  def valid?
  end

end<|MERGE_RESOLUTION|>--- conflicted
+++ resolved
@@ -1361,18 +1361,6 @@
   #   with one of their own. <b>Use extreme caution</b> and test thoroughly
   #   when setting this to true.
   #
-<<<<<<< HEAD
-  # @param disable_ui [Boolean]
-  #   if set to true, then SketchUp's tendency to
-  #   update the user interface after each geometry change will be
-  #   suppressed. This can result in much faster Ruby code execution if the
-  #   operation involves updating the model in any way.
-  #
-  # @param op_name [String]
-  #   name of the operation visible in the UI
-  #
-=======
->>>>>>> 9b36e4a8
   # @param [Boolean] transparent
   #   if set to true, then this operation will
   #   append to the previous operation. This is particularly useful for
