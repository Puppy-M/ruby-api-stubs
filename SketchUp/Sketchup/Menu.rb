--- conflicted
+++ resolved
@@ -22,11 +22,7 @@
   #
   # @overload add_item(menu, &block)
   #
-<<<<<<< HEAD
-  #   @param menu [String] The name of the menu to add.
-=======
   #   @param [String] menu The name of the menu to add.
->>>>>>> 860f5f21
   #   @yield  A block that will be invoked when the menu item is selected.
   #   @return [Integer] A unique integer id for the added menu item.
   #
@@ -84,11 +80,7 @@
   #     end
   #   }
   #
-<<<<<<< HEAD
-  # @param menu [String]
-=======
   # @param [String] menu
->>>>>>> 860f5f21
   #   A string name of the menu to add.
   #
   # @return [Integer] a unique numerical item id for the menu
