# Copyright:: Copyright 2017 Trimble Inc.
# License:: The MIT License (MIT)

# The AttributeDictionaries class is a collection of all of the
# AttributeDictionary objects that are attached to a given Entity object.
#
# The Entity class is a popular parent class in SketchUp, meaning you can
# attach AttributeDictionaries to almost anything, from geometric items
# like edges and faces and components to more conceptual things like pages
# or materials.
#
# You access this class not by performing an AttributeDictionaries.new but
# by grabbing a handle from an existing entity.
#
# @example
#   # Grab the first entity from the model.
#   my_layer = Sketchup.active_model.entities[0]
#
#   # Grab a handle to its attribute dictionaries.
#   attrdicts = my_layer.attribute_dictionaries
#
# @version SketchUp 6.0
class Sketchup::AttributeDictionaries < Sketchup::Entity

  # Includes

  include Enumerable

  # Instance Methods

  # Get an AttributeDictionary by name. Returns nil if there is none with the
  # given name.
  #
  # @example
  #   model = Sketchup.active_model
  #   attrdicts = model.attribute_dictionaries
  #   # Iterates through all dictionaries and prints to screen.
  #   dict = attrdicts['my_dictionary']
  #   if dict
  #     UI.messagebox("Found: " + dict.to_s)
  #   else
  #     UI.messagebox("No dictionary found.")
  #   end
  #
<<<<<<< HEAD
  # @param key [String]
=======
  # @param [String] key
>>>>>>> 860f5f21
  #   The name of the attribute dictionary.
  #
  # @return [Sketchup::AttributeDictionary] the dictionary
  #
  # @version SketchUp 6.0
  def [](key)
  end

  # The count method is inherited from the Enumerable mix-in module.
  #
  # @example
  #   model = Sketchup.active_model
  #   model.set_attribute('Example', 'Hello', 'World')
  #   dictionaries = model.attribute_dictionaries
  #   number = dictionaries.count
  #
  # @return [Integer]
  #
  # @see #length
  #
  # @version SketchUp 2014
  def count
  end

  # The delete method destroys a given AttributeDictionary. This
  # AttributeDictionary can be passed directly or identified by its
  # string name.
  #
  # In SketchUp 2018, special attribute dictionaries have been added. The name of
  # these dictionaries are "SU_InstanceSet" and "SU_DefinitionSet". The
  # dictionaries cannot be deleted via ruby and an ArgumentError will be raised.
  # The key/value pairs in the dictionary can be deleted safely.
  #
  # object
  #
  # @example
  #   model = Sketchup.active_model
  #   attrdicts = model.attribute_dictionaries
  #   # Deletes a dictionary called 'my_dictionary'
  #   attrdicts.delete 'my_dictionary'
  #
<<<<<<< HEAD
  # @param key_or_dict [String, Sketchup::AttributeDictionary]
  #   The name of the attribute dictionary to delete, or
  #   the dictionary object itself.
  #
  # @return [Sketchup::AttributeDictionaries] the modified AttributeDictionaries object
=======
  # @param [String, Sketchup::AttributeDictionary] key_or_dict
  #   The name of the attribute dictionary to delete, or
  #   the dictionary object itself.
  #
  # @raise ArgumentError if an advanced attribute dictionary is being deleted.
  #
  # @return [Sketchup::AttributeDictionaries] the modified AttributeDictionaries
>>>>>>> 860f5f21
  #
  # @version SketchUp 6.0
  def delete(key_or_dict)
  end

  # The each method is used to iterate through all of the attributes
  # dictionaries.
  #
  # Throws an exception if there are no keys.
  #
  # @example
  #   model = Sketchup.active_model
  #   attrdicts = model.attribute_dictionaries
  #   # Iterates through all dictionaries and prints to screen.
  #   attrdicts.each { | dict | UI.messagebox dict }
  #
  # @return nil
  #
  # @version SketchUp 6.0
  #
  # @yield [dict] Each AttributeDictionary as it is found.
  def each
  end

  # The {#length} method returns the number of attribute dictionary objects in
  # the collection.
  #
  # @example
  #   model = Sketchup.active_model
  #   model.set_attribute('Example', 'Hello', 'World')
  #   dictionaries = model.attribute_dictionaries
  #   number = dictionaries.length
  #
  # @return [Integer] the number of attribute dictionary objects in the
  #   collection.
  #
  # @see #size
  #
  # @version SketchUp 2014
  def length
  end

  # The {#size} method is an alias of {#length}.
  #
  # @example
  #   model = Sketchup.active_model
  #   model.set_attribute('Example', 'Hello', 'World')
  #   dictionaries = model.attribute_dictionaries
  #   number = dictionaries.size
  #
  # @return [Integer]
  #
  # @see #length
  #
  # @version SketchUp 2014
  def size
  end

end<|MERGE_RESOLUTION|>--- conflicted
+++ resolved
@@ -42,11 +42,7 @@
   #     UI.messagebox("No dictionary found.")
   #   end
   #
-<<<<<<< HEAD
-  # @param key [String]
-=======
   # @param [String] key
->>>>>>> 860f5f21
   #   The name of the attribute dictionary.
   #
   # @return [Sketchup::AttributeDictionary] the dictionary
@@ -88,13 +84,6 @@
   #   # Deletes a dictionary called 'my_dictionary'
   #   attrdicts.delete 'my_dictionary'
   #
-<<<<<<< HEAD
-  # @param key_or_dict [String, Sketchup::AttributeDictionary]
-  #   The name of the attribute dictionary to delete, or
-  #   the dictionary object itself.
-  #
-  # @return [Sketchup::AttributeDictionaries] the modified AttributeDictionaries object
-=======
   # @param [String, Sketchup::AttributeDictionary] key_or_dict
   #   The name of the attribute dictionary to delete, or
   #   the dictionary object itself.
@@ -102,7 +91,6 @@
   # @raise ArgumentError if an advanced attribute dictionary is being deleted.
   #
   # @return [Sketchup::AttributeDictionaries] the modified AttributeDictionaries
->>>>>>> 860f5f21
   #
   # @version SketchUp 6.0
   def delete(key_or_dict)
