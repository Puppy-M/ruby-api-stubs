--- conflicted
+++ resolved
@@ -25,11 +25,7 @@
   #   group.entities.add_line([0,0,0],[100,100,100])
   #   status = group.add_observer observer
   #
-<<<<<<< HEAD
-  # @param observer [Object]
-=======
   # @param [Object] observer
->>>>>>> 860f5f21
   #   An observer.
   #
   # @return [Boolean] true if successful, false if unsuccessful.
@@ -125,11 +121,7 @@
   #     UI.messagebox "Failure"
   #   end
   #
-<<<<<<< HEAD
-  # @param description [String]
-=======
   # @param [String] description
->>>>>>> 860f5f21
   #   A string description.
   #
   # @return [String] the new description if successful
@@ -181,18 +173,10 @@
   #   group2 = entities[1]
   #   status = group1.equals?(group2)
   #
-<<<<<<< HEAD
-  # @param group [Sketchup::Group]
-  #   The group to compare this group with.
-  #
-  # @return [Boolean] true if the groups are geometrically
-  #   equivalent. Otherwise false.
-=======
   # @param [Sketchup::Group] group
   #   The group to compare this group with.
   #
   # @return [Boolean]
->>>>>>> 860f5f21
   #
   # @version SketchUp 8.0
   def equals?(group)
@@ -244,11 +228,7 @@
   #   group2 = entities[1]
   #   result = group1.intersect(group2)
   #
-<<<<<<< HEAD
-  # @param group [Sketchup::Group, Sketchup::ComponentInstance]
-=======
   # @param [Sketchup::Group, Sketchup::ComponentInstance] group
->>>>>>> 860f5f21
   #   The group to intersect this group with.
   #
   # @return [Sketchup::Group, nil] The resultant group if the two objects
@@ -317,13 +297,7 @@
   #   status = group.locked?
   #   UI.messagebox status
   #
-<<<<<<< HEAD
-  # @return [Boolean] true if the group is locked, false if not.
-=======
   # @return [Boolean]
-  #
-  # @return [Boolean]
->>>>>>> 860f5f21
   #
   # @version SketchUp 6.0
   def locked?
@@ -361,12 +335,7 @@
   #   group = entities.add_instance(definition, transformation)
   #   status = group.manifold?
   #
-<<<<<<< HEAD
-  # @return [Boolean] true if the group is manifold.
-  #   false if the group is not manifold.
-=======
   # @return [Boolean]
->>>>>>> 860f5f21
   #
   # @version SketchUp 8.0
   def manifold?
@@ -408,11 +377,7 @@
   #     UI.messagebox "Failure"
   #   end
   #
-<<<<<<< HEAD
-  # @param transform [Geom::Transformation]
-=======
   # @param [Geom::Transformation] transform
->>>>>>> 860f5f21
   #   A Transformation object.
   #
   # @return [Sketchup::Group] the transformed Group object if successful
@@ -445,11 +410,7 @@
   #   group.name = "A Line"
   #   name = group.name
   #
-<<<<<<< HEAD
-  # @param name [String]
-=======
   # @param [String] name
->>>>>>> 860f5f21
   #   A string name.
   #
   # @return [String] a new name if successful
@@ -468,11 +429,7 @@
   #   group2 = entities[1]
   #   result = group1.outer_shell(group2)
   #
-<<<<<<< HEAD
-  # @param group [Sketchup::Group, Sketchup::ComponentInstance]
-=======
   # @param [Sketchup::Group, Sketchup::ComponentInstance] group
->>>>>>> 860f5f21
   #   The group to outer shell this group with.
   #
   # @return [Sketchup::Group, nil] The resultant group if the two objects
@@ -494,11 +451,7 @@
   #     end
   #   end
   #
-<<<<<<< HEAD
-  # @param observer [Object]
-=======
   # @param [Object] observer
->>>>>>> 860f5f21
   #   An observer.
   #
   # @return [Boolean] true if successful, false if unsuccessful.
@@ -525,17 +478,10 @@
   #   group2 = entities[1]
   #   status = group1.show_differences(group2, true)
   #
-<<<<<<< HEAD
-  # @param group [Sketchup::Group, Sketchup::ComponentInstance]
-  #   The group to be compared with.
-  #
-  # @param verbose [Boolean]
-=======
   # @param [Sketchup::Group, Sketchup::ComponentInstance] group
   #   The group to be compared with.
   #
   # @param [Boolean] verbose
->>>>>>> 860f5f21
   #   A boolean flag indicating whether to display a textural
   #   report of the found differences to the Ruby console.
   #
@@ -557,20 +503,11 @@
   #   group2 = entities[1]
   #   result = group1.split(group2)
   #
-<<<<<<< HEAD
-  # @param group [Sketchup::Group, Sketchup::ComponentInstance]
-  #   The group to split this group with.
-  #
-  # @return [Array(Sketchup::Group, Sketchup::Group, Sketchup::Group), nil] 
-  #    A vector (array) of the three resultant groups
-  #   if the two objects (this and arg) represent manifold
-=======
   # @param [Sketchup::Group, Sketchup::ComponentInstance] group
   #   The group to split this group with.
   #
   # @return [Array(Sketchup::Group, Sketchup::Group, Sketchup::Group), nil] A vector (array) of the three resultant groups
   #   If the two objects (this and arg) represent manifold
->>>>>>> 860f5f21
   #   solids and the operation succeeds otherwise nil is
   #   returned. The 3 groups are as follows:
   #   The intersection of volume 1 & volume 2,
@@ -591,11 +528,7 @@
   #   group2 = entities[1]
   #   result = group1.subtract(group2)
   #
-<<<<<<< HEAD
-  # @param group [Sketchup::Group, Sketchup::ComponentInstance]
-=======
   # @param [Sketchup::Group, Sketchup::ComponentInstance] group
->>>>>>> 860f5f21
   #   The group to subtract this group from.
   #
   # @return [Sketchup::Group, nil] The resultant group if the two objects
@@ -655,11 +588,7 @@
   #     UI.messagebox "Failure"
   #   end
   #
-<<<<<<< HEAD
-  # @param transform [Geom::Transformation]
-=======
   # @param [Geom::Transformation] transform
->>>>>>> 860f5f21
   #   A Transformation object.
   #
   # @return [Sketchup::Group] a transformed group object if successful
@@ -695,11 +624,7 @@
   #   new_transform = Geom::Transformation.new([100,0,0])
   #   group.transformation = new_transform
   #
-<<<<<<< HEAD
-  # @param transform [Geom::Transformation]
-=======
   # @param [Geom::Transformation] transform
->>>>>>> 860f5f21
   #   The Transformation object to apply
   #
   # @return [Geom::Transformation] the applied transformation
@@ -719,11 +644,7 @@
   #   group2 = entities[1]
   #   result = group1.trim(group2)
   #
-<<<<<<< HEAD
-  # @param group [Sketchup::Group, Sketchup::ComponentInstance]
-=======
   # @param [Sketchup::Group, Sketchup::ComponentInstance] group
->>>>>>> 860f5f21
   #   The group to trim this group against.
   #
   # @return [Sketchup::Group, nil] The resultant group if the two objects
@@ -744,11 +665,7 @@
   #   group2 = entities[1]
   #   result = group1.union(group2)
   #
-<<<<<<< HEAD
-  # @param group [Sketchup::Group, Sketchup::ComponentInstance]
-=======
   # @param [Sketchup::Group, Sketchup::ComponentInstance] group
->>>>>>> 860f5f21
   #   The group to union this group with.
   #
   # @return [Sketchup::Group, nil] The resultant group if the two objects
