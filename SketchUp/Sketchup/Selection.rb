--- conflicted
+++ resolved
@@ -67,11 +67,7 @@
   #   entity = entities[0]
   #   status = selection.add entity
   #
-<<<<<<< HEAD
-  # @param ents_or_array [Array<Sketchup::Entity>]
-=======
   # @param [Array<Sketchup::Entity>] ents_or_array
->>>>>>> 860f5f21
   #   List or Array of Entity objects.
   #
   # @return [Integer] the number of Entity objects added
@@ -86,11 +82,7 @@
   #   selection = Sketchup.active_model.selection
   #   status = selection.add_observer observer
   #
-<<<<<<< HEAD
-  # @param observer [Object]
-=======
   # @param [Object] observer
->>>>>>> 860f5f21
   #   An observer.
   #
   # @return [Boolean] true if successful, false if unsuccessful.
@@ -193,14 +185,7 @@
   #   status = selection.add entity
   #   status = selection.empty
   #
-<<<<<<< HEAD
-  # @return [Boolean] true if the selection is empty. False if the
-  #   selection is not empty. 
-=======
-  # @return [Boolean]
-  #
-  # @return [Boolean]
->>>>>>> 860f5f21
+  # @return [Boolean]
   #
   # @version SketchUp 6.0
   def empty?
@@ -249,13 +234,7 @@
   #   selection.add entity
   #   status = selection.is_curve?
   #
-<<<<<<< HEAD
-  # @return [Boolean] true if the selection contains all edges that
-  #   belong to a single curve. False if the selection does
-  #   not contain all edges that belong to a single curve.
-=======
-  # @return [Boolean]
->>>>>>> 860f5f21
+  # @return [Boolean]
   #
   # @version SketchUp 6.0
   def is_curve?
@@ -268,14 +247,7 @@
   #   selection.add entity
   #   status = selection.is_surface
   #
-<<<<<<< HEAD
-  # @return [Boolean] true if the selection contains all faces that
-  #   belong to a single curved surface. False if the
-  #   selection does not contain all faces that belong to a
-  #   single curved surface.
-=======
-  # @return [Boolean]
->>>>>>> 860f5f21
+  # @return [Boolean]
   #
   # @version SketchUp 6.0
   def is_surface?
@@ -343,11 +315,7 @@
   #   entity = entities[0]
   #   status = selection.add entity
   #
-<<<<<<< HEAD
-  # @param ents_or_array [Array<Sketchup::Entity>]
-=======
   # @param [Array<Sketchup::Entity>] ents_or_array
->>>>>>> 860f5f21
   #   List or Array of Entity objects.
   #
   # @return [Integer] the number of Entity objects removed
@@ -363,11 +331,7 @@
   #   selection = Sketchup.active_model.selection
   #   status = object.remove_observer observer
   #
-<<<<<<< HEAD
-  # @param observer [Object]
-=======
   # @param [Object] observer
->>>>>>> 860f5f21
   #   An observer.
   #
   # @return [Boolean] true if successful, false if unsuccessful.
@@ -400,13 +364,7 @@
   # @example
   #   status = selection.single_object
   #
-<<<<<<< HEAD
-  # @return [Boolean] true if the selection contains a single
-  #   object. False if the selection does not contain a
-  #   single object.
-=======
-  # @return [Boolean]
->>>>>>> 860f5f21
+  # @return [Boolean]
   #
   # @version SketchUp 6.0
   def single_object?
@@ -448,11 +406,7 @@
   #   entity = entities[0]
   #   status = selection.add entity
   #
-<<<<<<< HEAD
-  # @param ents_or_array [Array<Sketchup::Entity>]
-=======
   # @param [Array<Sketchup::Entity>] ents_or_array
->>>>>>> 860f5f21
   #   List or Array of Entity objects.
   #
   # @return [Integer] the number of Entity objects changed
