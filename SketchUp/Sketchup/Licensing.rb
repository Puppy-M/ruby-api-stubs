--- conflicted
+++ resolved
@@ -1,18 +1,6 @@
 # Copyright:: Copyright 2017 Trimble Inc.
 # License:: The MIT License (MIT)
 
-<<<<<<< HEAD
-
-# The +Sketchup::Licensing+ module contains methods for
-# extensions purchased from Extension Warehouse to check their licensing status.
-#
-# It is advised to place these calls inside encrypted Ruby (.rbe) files. This
-# API is also exposed via the SketchUp C API. Extensions that already use
-# native code should prefer using the native API, which should be more secure
-# than their Ruby API counterparts.
-#
-# For more details, see: {Developer Center Licensing Tutorial}[https://extensions.sketchup.com/en/developer_center/tutorial_licensing]
-=======
 # The +Sketchup::Licensing+ module contains methods for
 # extensions purchased from Extension Warehouse to check their licensing status.
 #
@@ -23,7 +11,6 @@
 #
 # For more details, see:
 # {Developer Center Licensing Tutorial}[https://extensions.sketchup.com/en/developer_center/tutorial_licensing]
->>>>>>> 4ad18fb3
 #
 # @version SketchUp 2015
 module Sketchup::Licensing
