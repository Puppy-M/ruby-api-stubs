# Copyright:: Copyright 2019 Trimble Inc.
# License:: The MIT License (MIT)

# The TextureWriter class is used primarily for writing the textures used in a
# SketchUp model out to files as part of an export for use in another
# application. These methods are usually invoked in this order:
#
#   - 1. load - load one or more textures from a model into the TextureWriter.
#   - 2. write_all or write - write the texture(s) to file.
#
# @example
#   # This code snippet sets up a texture writer and some variables that are
#   # used in the following texture writer examples.
#   # Assumptions:
#   # 1) The active model contains at least one entity at the root level of the
#   #    following types: component instance, group, or image.
#   # 2) The active model contains at least one face at the root level.
#   model = Sketchup.active_model
#   entities = model.entities
#   faces = entities.grep(Sketchup::Face)
#   texturable_entities = entities.select{ |ent|
#       (ent.is_a?(Sketchup::ComponentInstance) ||
#        ent.is_a?(Sketchup::Group) || ent.is_a?(Sketchup::Image)) }
#   tw = Sketchup.create_texture_writer
#
# @version SketchUp 6.0
class Sketchup::TextureWriter

  # Instance Methods

  # The {#length} method is used to determine the number of textures loaded into
  # the texture writer.
  #
  # The {#count} method is an alias for {#length}.
  #
  # @example
  #   length = tw.length
  #   tw.load(texturable_entities[0])
  #   if length < tw.length
  #     puts "A new entity was successfully loaded into the writer."
  #   end
  #
  # @return [Integer] length - the number of textures loaded in the texture
  #   writer
  #
  # @version SketchUp 6.0
  def count
  end

  # The filename method is used to retrieve the original filename for a
  # particular texture.
  #
  # @example
  #   index = tw.load(texturable_entities[0])
  #   filename = tw.filename(index)
  #   puts "filename = #{filename}"
  #
  # @param [Integer] handle
  #   The index or handle of the texture in the texture
  #   writer.
  #
  # @return [String] filename - the filename of the texture on the file system.
  #   Textures can be generated without filenames, so if the
  #   texture doesn't have a name write_all will save the
  #   texture to an image file named "i.png". Where i is the
  #   first integer greater than zero which was not already used
  #   for a png file name.
  #
  # @version SketchUp 6.0
  def filename(handle)
  end

  # The handle method is used to retrieve a handle or index for a specific
  # texture in the texture writer.
  #
  # @example
  #   tw.load(texturable_entities[0])
  #   handle = tw.handle(texturable_entities[0])
  #
  # @example
  #   load_front_face = true
  #   tw.load(faces[0], load_front_face)
  #   handle = tw.handle(faces[0], load_front_face)
  #
  # @overload handle(entity)
  #
  #   @param [Sketchup::Entity] entity  A image, component instance, group, or
  #                                     layer.
  #   @return [Integer] the index for the entity in the texture writer.
  #
  # @overload handle(face, side)
  #
  #   @param [Sketchup::Face] face
  #   @param [Boolean] side  Specifies one of the sides of the face
  #                          (true if front, false if back.)
  #   @return [Integer] the index for the entity in the texture writer.
  #
  # @version SketchUp 6.0
  def handle(*args)
  end

  # The {#length} method is used to determine the number of textures loaded into
  # the texture writer.
  #
  # The {#count} method is an alias for {#length}.
  #
  # @example
  #   length = tw.length
  #   tw.load(texturable_entities[0])
  #   if length < tw.length
  #     puts "A new entity was successfully loaded into the writer."
  #   end
  #
  # @return [Integer] length - the number of textures loaded in the texture
  #   writer
  #
  # @version SketchUp 6.0
  def length
  end

  # The load method is used to load one or more textures into the texture writer
  # for writing out to a file.
  #
  # @example
  #   index = tw.load(texturable_entities[0])
  #
  # @example
  #   index = tw.load(faces[0], true)
  #
  # @note If you are passing a face in as the entity argument when loading a
  #   texture you will have to specify the second boolean argument, side.
  #   The argument side specifies which side of the face the texture will be
  #   loaded from.
  #
  # @overload load(entity)
  #
  #   @param [Sketchup::Entity] entity Image, component instance, group, or layer
  #                                      to load.
  #   @return [Integer] handle - the index or handle of the entity that was
  #                     loaded
  #
  # @overload load(face, side)
  #
  #   @param [Sketchup::Face] face A face to load.
  #   @param [Boolean] side        A boolean used to indicate the side of the
  #                                face being loaded (true if front, false if
  #                                back).
  #   @return [Integer] handle - the index or handle of the entity that was
  #                     loaded
  #
  # @version SketchUp 6.0
  def load(*args)
  end

  # The write method is used to write an individual textures, within the texture
  # writer, to a file. An entity's texture must have been loaded into the texture
  # writer before this method can be used to write it's texture.
  #
  # This method will return one of the following status messages. (These are
  # constants that are defined by the API.)
  #
  #   - 0 = FILE_WRITE_OK
  #   - 1 = FILE_WRITE_FAILED_INVALID_TIFF
  #   - 2 = FILE_WRITE_FAILED_UNKNOWN
  #
  # @example
  #   tw.load(texturable_entities[0])
  #   if tw.write(texturable_entities[0], "C:\\textures\\A.jpg") == FILE_WRITE_OK
  #     puts("JPEG file successfully written.")
  #   end
  #
  # @example
  #   tw.load(faces[0], true)
  #   if tw.write(faces[0], true, "C:\\textures\\Face.png") == FILE_WRITE_OK
  #     puts "PNG file successfully written."
  #   end
  #   if tw.write(faces[0], true, "C:\\textures\\Face.bmp") == FILE_WRITE_OK
  #     puts "BMP file successfully written."
  #   end
  #   if tw.write(faces[0], true, "C:\\textures\\Face.tif") == FILE_WRITE_OK
  #     puts "TIFF file successfully written."
  #   end
  #
<<<<<<< HEAD
  # @example
  #   tw.load(texturable_entities[0])
  #   if tw.write(texturable_entities[0], "C:\\textures\\A.jpg") == FILE_WRITE_OK
  #     puts "JPEG file successfully written."
  #   end
  #
=======
>>>>>>> 9b36e4a8
  # @note If you are passing a face in as the entity argument when writing a
  #   texture you will have to specify the boolean argument, side. The argument
  #   side controls the side of the face from which the texture will be sampled
  #   before writing it.
  #
  # @overload write(entity, filename)
  #
  #   @param [Sketchup::Entity] entity An image, component instance, group, or
  #                                    layer to write.
  #   @param [String] filename         The name of the file to contain the
  #                                    texture.
  #   @return [Integer] status - one of three status messages (see comments.)
  #
  # @overload write(entity, side, filename)
  #
  #   @param [Sketchup::Entity] entity A face to write.
  #   @param [Boolean] side            A boolean used to indicate the side of the
  #                                    face being written (true if front, false
  #                                    if back).
  #   @param [String] filename         The name of the file to contain the
  #                                    texture.
  #   @return [Integer] status - one of three status messages (see comments.)
  #
  # @version SketchUp 6.0
  def write(*args)
  end

  # The write_all method is used to write all of the textures within the texture
  # writer to files. It will return one of three status numbers:
  #
  #   - 0 = FILE_WRITE_OK
  #   - 1 = FILE_WRITE_FAILED_INVALID_TIFF
  #   - 2 = FILE_WRITE_FAILED_UNKNOWN
  #
  # @example
  #   tw.load(texturable_entities[0]
  #   tw.load(faces[0], false)
  #   if tw.write_all("C:\\textures\\", true) == FILE_WRITE_OK
  #     puts "Texture files were successfully written."
  #   end
  #
  # @param [String] dirname
  #   The directory to write to.
  #
  # @param [Boolean] filename_format
  #   true to use 8.3 DOS name format.
  #
  # @return [Integer] status - one of three status messages (see comments.)
  #
  # @version SketchUp 6.0
  def write_all(dirname, filename_format)
  end

end<|MERGE_RESOLUTION|>--- conflicted
+++ resolved
@@ -181,15 +181,6 @@
   #     puts "TIFF file successfully written."
   #   end
   #
-<<<<<<< HEAD
-  # @example
-  #   tw.load(texturable_entities[0])
-  #   if tw.write(texturable_entities[0], "C:\\textures\\A.jpg") == FILE_WRITE_OK
-  #     puts "JPEG file successfully written."
-  #   end
-  #
-=======
->>>>>>> 9b36e4a8
   # @note If you are passing a face in as the entity argument when writing a
   #   texture you will have to specify the boolean argument, side. The argument
   #   side controls the side of the face from which the texture will be sampled
