# Copyright:: Copyright 2017 Trimble Inc.
# License:: The MIT License (MIT)

# Drawingelement is a base class for an item in the model that can be
# displayed. These items include edges, construction points, construction
# lines, and images. Arc curves and arcs are not included because they are not
# drawing elements by themselves, but are a composition of edges.
#
# @version SketchUp 6.0
class Sketchup::Drawingelement < Sketchup::Entity

  # Instance Methods

  # The bounds method is used to retrieve the BoundingBox for an drawing
  # element.
  #
  # @example
  #   depth = 100
  #   width = 100
  #   model = Sketchup.active_model
  #   entities = model.active_entities
  #   pts = []
  #   pts[0] = [0, 0, 0]
  #   pts[1] = [width, 0, 0]
  #   pts[2] = [width, depth, 0]
  #   pts[3] = [0, depth, 0]
  #   # Add the face to the entities in the model
  #   face = entities.add_face pts
  #   # Remember, anything that can be displayed, such as a face, is also
  #   # a Drawingelement. So I can call bounds on a face because Face
  #   # is a sub-class of Drawingelement.
  #   boundingbox = face.bounds
  #
  # @return [Geom::BoundingBox] A BoundingBox object if successful
  #
  # @version SketchUp 6.0
  def bounds
  end

  # The casts_shadows= method is used to set the Drawingelement to cast shadows.
  #
  # @example
  #   depth = 100
  #   width = 100
  #   model = Sketchup.active_model
  #   entities = model.active_entities
  #   pts = []
  #   pts[0] = [0, 0, 100]
  #   pts[1] = [width, 0, 100]
  #   pts[2] = [width, depth, 100]
  #   pts[3] = [0, depth, 100]
  #   # Add the face to the entities in the model.
  #   face = entities.add_face pts
  #
  #   # Make the face not cast shadows.
  #   status = face.casts_shadows = false
  #   UI.messagebox status.to_s
  #
<<<<<<< HEAD
  # @param casts [Boolean]
=======
  # @param [Boolean] casts
>>>>>>> 860f5f21
  #   true if you want the Drawingelement object to cast
  #   shadows, false if you do not want the Drawingelement
  #   object to cast shadows.
  #
  # @return [Boolean] true if successful, false if unsuccessful.
  #
  # @version SketchUp 6.0
  def casts_shadows=(casts)
  end

  # The casts_shadows? method is used to determine if the Drawingelement is
  # casting shadows.
  #
  # @example
  #   depth = 100
  #   width = 100
  #   model = Sketchup.active_model
  #   entities = model.active_entities
  #   pts = []
  #   pts[0] = [0, 0, 0]
  #   pts[1] = [width, 0, 0]
  #   pts[2] = [width, depth, 0]
  #   pts[3] = [0, depth, 0]
  #   # Add the face to the entities in the model
  #   face = entities.add_face pts
  #   status = face.casts_shadows?
  #   UI.messagebox status.to_s
  #
<<<<<<< HEAD
  # @return [Boolean] true if the Drawingelement is casting shadows,
  #   false if unsuccessful.
=======
  # @return [Boolean]
>>>>>>> 860f5f21
  #
  # @version SketchUp 6.0
  def casts_shadows?
  end

  # The erase! method is used to erase an element from the model.
  #
  # Erasing an Edge also erases all of the Face objects that use the Edge.
  #
  # @example
  #   depth = 100
  #   width = 100
  #   model = Sketchup.active_model
  #   entities = model.active_entities
  #   pts = []
  #   pts[0] = [0, 0, 0]
  #   pts[1] = [width, 0, 0]
  #   pts[2] = [width, depth, 0]
  #   pts[3] = [0, depth, 0]
  #   # Add the face to the entities in the model
  #   face = entities.add_face pts
  #   status = face.erase!
  #
  # @return [Boolean] true if successful, false if unsuccessful
  #
  # @version SketchUp 6.0
  def erase!
  end

  # The hidden= method is used to set the hidden status for an element.
  #
  # @example
  #   depth = 100
  #   width = 100
  #   model = Sketchup.active_model
  #   entities = model.active_entities
  #   pts = []
  #   pts[0] = [0, 0, 0]
  #   pts[1] = [width, 0, 0]
  #   pts[2] = [width, depth, 0]
  #   pts[3] = [0, depth, 0]
  #   # Add the face to the entities in the model
  #   face = entities.add_face pts
  #   UI.messagebox "Click OK to Hide the Box"
  #   status = face.hidden = true
  #
<<<<<<< HEAD
  # @param hidden [Boolean]
=======
  # @param [Boolean] hidden
>>>>>>> 860f5f21
  #   true if you want to hide the element, false if you do
  #   not want to hide the element.
  #
  # @return [Boolean] true if the element has been hidden, false if
  #   the element has not been hidden.
  #
  # @version SketchUp 6.0
  def hidden=(hidden)
  end

  # The hidden? method is used to determine if the element is hidden.
  #
  # Hidden elements are still in the model, but they are not displayed.
  #
  # @example
  #   depth = 100
  #   width = 100
  #   model = Sketchup.active_model
  #   entities = model.active_entities
  #   pts = []
  #   pts[0] = [0, 0, 0]
  #   pts[1] = [width, 0, 0]
  #   pts[2] = [width, depth, 0]
  #   pts[3] = [0, depth, 0]
  #   # Add the face to the entities in the model
  #   face = entities.add_face pts
  #   status = face.hidden?
  #   UI.messagebox "hidden? " + status.to_s
  #
<<<<<<< HEAD
  # @return [Boolean] true if hidden, false if not hidden
=======
  # @return [Boolean]
  #
  # @return [Boolean]
>>>>>>> 860f5f21
  #
  # @version SketchUp 6.0
  def hidden?
  end

  # The layer method is used to retrieve the Layer object of the drawing
  # element.
  #
  # @example
  #   depth = 100
  #   width = 100
  #   model = Sketchup.active_model
  #   entities = model.active_entities
  #   pts = []
  #   pts[0] = [0, 0, 0]
  #   pts[1] = [width, 0, 0]
  #   pts[2] = [width, depth, 0]
  #   pts[3] = [0, depth, 0]
  #   # Add the face to the entities in the model
  #   face = entities.add_face pts
  #   layer = face.layer
  #
  # @return [Sketchup::Layer] a layer object if successful
  #
  # @version SketchUp 6.0
  def layer
  end

  # The layer= method is used to set the layer for the drawing element.
  #
  # An exception is raised if you give a string that doesn't match any layer
  # name.
  #
  # @example
  #   depth = 100
  #   width = 100
  #   model = Sketchup.active_model
  #   entities = model.active_entities
  #   pts = []
  #   pts[0] = [0, 0, 0]
  #   pts[1] = [width, 0, 0]
  #   pts[2] = [width, depth, 0]
  #   pts[3] = [0, depth, 0]
  #   # Add the face to the entities in the model
  #   face = entities.add_face pts
  #   # Add a layer
  #   layer = Sketchup.active_model.layers.add "joe"
  #   # Put the face on the joe layer (instead of layer 0)
  #   newlayer = face.layer = layer
  #
  # @param [Sketchup::Layer, String] layer
  #   A layer or layer name.
  #
  # @return [Sketchup::Layer, String] the new Layer object if successful
  #
  # @version SketchUp 6.0
  def layer=(layer)
  end

  # The material method is used to retrieve the material for the drawing
  # element.
  #
  # @example
  #   depth = 100
  #   width = 100
  #   model = Sketchup.active_model
  #   entities = model.active_entities
  #   pts = []
  #   pts[0] = [0, 0, 0]
  #   pts[1] = [width, 0, 0]
  #   pts[2] = [width, depth, 0]
  #   pts[3] = [0, depth, 0]
  #   # Add the face to the entities in the model
  #   face = entities.add_face pts
  #   material = face.material
  #
  # @return [Sketchup::Material] the Material object if successful
  #
  # @version SketchUp 6.0
  def material
  end

  # The material= method is used to set the material for the drawing
  # element.
  #
  # @example
  #   depth = 100
  #   width = 100
  #   model = Sketchup.active_model
  #   entities = model.active_entities
  #   pts = []
  #   pts[0] = [0, 0, 0]
  #   pts[1] = [width, 0, 0]
  #   pts[2] = [width, depth, 0]
  #   pts[3] = [0, depth, 0]
  #   # Add the face to the entities in the model
  #   face = entities.add_face pts
  #   m = model.materials.add "Joe"
  #   begin
  #     # Returns nil if not successful, path if successful.
  #     # Should return a texture object.
  #     m.texture = "c:\\My Textures\\Carpet.jpg"
  #   rescue
  #     UI.messagebox $!.message
  #   end
  #   # You will see the material applied when you reverse the box's faces
  #   material = face.material = m
  #
<<<<<<< HEAD
  # @param material [Sketchup::Material, String, Sketchup::Color]
=======
  # @param [Sketchup::Material, String, Sketchup::Color] material
>>>>>>> 860f5f21
  #   A Material, name of a material, Color, or name of a
  #   color.
  #
  # @return [Sketchup::Material, String, Sketchup::Color] the new Material object if successful
  #
  # @version SketchUp 6.0
  def material=(material)
  end

  # The receive_shadows= method is used to set the Drawingelement to receive
  # shadows.
  #
  # @example
  #   depth = 100
  #   width = 100
  #   model = Sketchup.active_model
  #   entities = model.active_entities
  #   pts = []
  #   pts[0] = [0, 0, 100]
  #   pts[1] = [width, 0, 100]
  #   pts[2] = [width, depth, 100]
  #   pts[3] = [0, depth, 100]
  #   # Add the face to the entities in the model.
  #   face = entities.add_face pts
  #
  #   # Make the face not receive shadows.
  #   status = face.receives_shadows = false
  #   UI.messagebox status.to_s
  #
<<<<<<< HEAD
  # @param receive [Boolean]
=======
  # @param [Boolean] receive
>>>>>>> 860f5f21
  #   true if you want the Drawingelement object to
  #   receive shadows, false if not.
  #
  # @return [Boolean] true if successful, false if unsuccessful.
  #
  # @version SketchUp 6.0
  def receives_shadows=(receive)
  end

  # The receive_shadows? method is used to determine if the Drawingelement is
  # receiving shadows.
  #
  # @example
  #   depth = 100
  #   width = 100
  #   model = Sketchup.active_model
  #   entities = model.active_entities
  #   pts = []
  #   pts[0] = [0, 0, 0]
  #   pts[1] = [width, 0, 0]
  #   pts[2] = [width, depth, 0]
  #   pts[3] = [0, depth, 0]
  #   # Add the face to the entities in the model
  #   face = entities.add_face pts
  #   status = face.receives_shadows?
  #   UI.messagebox status.to_s
  #
<<<<<<< HEAD
  # @return [Boolean] true if the Drawingelement is receiving
  #   shadows, false if unsuccessful.
=======
  # @return [Boolean]
>>>>>>> 860f5f21
  #
  # @version SketchUp 6.0
  def receives_shadows?
  end

  # The visible= method is used to set the visible status for an element. This
  # method performs an opposite function to the hidden= method.
  #
  # @example
  #   depth = 100
  #   width = 100
  #   model = Sketchup.active_model
  #   entities = model.active_entities
  #   pts = []
  #   pts[0] = [0, 0, 0]
  #   pts[1] = [width, 0, 0]
  #   pts[2] = [width, depth, 0]
  #   pts[3] = [0, depth, 0]
  #   # Add the face to the entities in the model
  #   face = entities.add_face pts
  #   UI.messagebox "Click OK to Hide the Box"
  #   status = face.visible = false
  #
<<<<<<< HEAD
  # @param visibility [Boolean]
=======
  # @param [Boolean] visibility
>>>>>>> 860f5f21
  #   true if you want to hide the element, false if not
  #
  # @return [Boolean] true if the element has been hidden, false if
  #   the element has not been hidden.
  #
  # @version SketchUp 6.0
  def visible=(visibility)
  end

  # The visible? method is used to get the visible status for an element.
  #
  # @example
  #   depth = 100
  #   width = 100
  #   model = Sketchup.active_model
  #   entities = model.active_entities
  #   pts = []
  #   pts[0] = [0, 0, 0]
  #   pts[1] = [width, 0, 0]
  #   pts[2] = [width, depth, 0]
  #   pts[3] = [0, depth, 0]
  #   # Add the face to the entities in the model
  #   face = entities.add_face pts
  #   UI.messagebox "Click OK to Hide the Box"
  #   face.visible = false
  #   UI.messagebox "Is the face visible? " + face.visible?.to_s
  #
<<<<<<< HEAD
  # @return [Boolean] true if visible, false if not
=======
  # @return [Boolean]
  #
  # @return [Boolean]
>>>>>>> 860f5f21
  #
  # @version SketchUp 6.0
  def visible?
  end

end<|MERGE_RESOLUTION|>--- conflicted
+++ resolved
@@ -56,11 +56,7 @@
   #   status = face.casts_shadows = false
   #   UI.messagebox status.to_s
   #
-<<<<<<< HEAD
-  # @param casts [Boolean]
-=======
   # @param [Boolean] casts
->>>>>>> 860f5f21
   #   true if you want the Drawingelement object to cast
   #   shadows, false if you do not want the Drawingelement
   #   object to cast shadows.
@@ -89,12 +85,7 @@
   #   status = face.casts_shadows?
   #   UI.messagebox status.to_s
   #
-<<<<<<< HEAD
-  # @return [Boolean] true if the Drawingelement is casting shadows,
-  #   false if unsuccessful.
-=======
   # @return [Boolean]
->>>>>>> 860f5f21
   #
   # @version SketchUp 6.0
   def casts_shadows?
@@ -141,11 +132,7 @@
   #   UI.messagebox "Click OK to Hide the Box"
   #   status = face.hidden = true
   #
-<<<<<<< HEAD
-  # @param hidden [Boolean]
-=======
   # @param [Boolean] hidden
->>>>>>> 860f5f21
   #   true if you want to hide the element, false if you do
   #   not want to hide the element.
   #
@@ -175,13 +162,7 @@
   #   status = face.hidden?
   #   UI.messagebox "hidden? " + status.to_s
   #
-<<<<<<< HEAD
-  # @return [Boolean] true if hidden, false if not hidden
-=======
   # @return [Boolean]
-  #
-  # @return [Boolean]
->>>>>>> 860f5f21
   #
   # @version SketchUp 6.0
   def hidden?
@@ -290,11 +271,7 @@
   #   # You will see the material applied when you reverse the box's faces
   #   material = face.material = m
   #
-<<<<<<< HEAD
-  # @param material [Sketchup::Material, String, Sketchup::Color]
-=======
   # @param [Sketchup::Material, String, Sketchup::Color] material
->>>>>>> 860f5f21
   #   A Material, name of a material, Color, or name of a
   #   color.
   #
@@ -324,11 +301,7 @@
   #   status = face.receives_shadows = false
   #   UI.messagebox status.to_s
   #
-<<<<<<< HEAD
-  # @param receive [Boolean]
-=======
   # @param [Boolean] receive
->>>>>>> 860f5f21
   #   true if you want the Drawingelement object to
   #   receive shadows, false if not.
   #
@@ -356,12 +329,7 @@
   #   status = face.receives_shadows?
   #   UI.messagebox status.to_s
   #
-<<<<<<< HEAD
-  # @return [Boolean] true if the Drawingelement is receiving
-  #   shadows, false if unsuccessful.
-=======
   # @return [Boolean]
->>>>>>> 860f5f21
   #
   # @version SketchUp 6.0
   def receives_shadows?
@@ -385,11 +353,7 @@
   #   UI.messagebox "Click OK to Hide the Box"
   #   status = face.visible = false
   #
-<<<<<<< HEAD
-  # @param visibility [Boolean]
-=======
   # @param [Boolean] visibility
->>>>>>> 860f5f21
   #   true if you want to hide the element, false if not
   #
   # @return [Boolean] true if the element has been hidden, false if
@@ -417,14 +381,8 @@
   #   face.visible = false
   #   UI.messagebox "Is the face visible? " + face.visible?.to_s
   #
-<<<<<<< HEAD
-  # @return [Boolean] true if visible, false if not
-=======
   # @return [Boolean]
   #
-  # @return [Boolean]
->>>>>>> 860f5f21
-  #
   # @version SketchUp 6.0
   def visible?
   end
