# Copyright:: Copyright 2019 Trimble Inc.
# License:: The MIT License (MIT)

# This class contains methods to manipulate the current point of view of the
# model. The drawing methods here (draw_line, draw_polyline, etc) are meant to
# be invoked within a tool's Tool.draw method. Calling them outside Tool.draw
# will have no effect.
#
# You access the View by calling the Model.active_view method.
#
# @example
#   view = Sketchup.active_model.active_view
#
# @version SketchUp 6.0
class Sketchup::View

  # Instance Methods

  # The add_observer method is used to add an observer to the current object.
  #
  # @example
  #   view = Sketchup.active_model.active_view
  #   status = view.add_observer observer
  #
  # @param [Object] observer
  #   An observer.
  #
  # @return [Boolean] true if successful, false if unsuccessful.
  #
  # @version SketchUp 6.0
  def add_observer(observer)
  end

  # The animation= method is used to set an animation that is displayed for a
  # view. See Animation for details on how to create an animation object.
  #
  # @example
  #   animation = ViewSpinner.new
  #   model = Sketchup.active_model
  #   view = model.active_view
  #   anim = view.animation=animation
  #   if (anim)
  #     UI.messagebox anim
  #   else
  #     UI.messagebox "Failure"
  #   end
  #
  # @param [#nextFrame] animation
  #   An Animation object.
  #
  # @return [#nextFrame] the newly set Animation object
  #
  # @version SketchUp 6.0
  def animation=(animation)
  end

  # The average_refresh_time is used to set the average time used to refresh the
  # current model in the view. This can be used to estimate the frame rate for
  # an animation.
  #
  # @example
  #   model = Sketchup.active_model
  #   view = model.active_view
  #   time = view.average_refresh_time
  #
  # @return [Float] the time in seconds
  #
  # @version SketchUp 6.0
  def average_refresh_time
  end

  # The camera method is used to retrieve the camera for the view.
  #
  # @example
  #   camera = view.camera
  #
  # @return [Sketchup::Camera] a Camera object
  #
  # @version SketchUp 6.0
  def camera
  end

  # The {#camera=} method is used to set the camera for the view. If a transition
  # time is given, then it will animate the transition from the current camera
  # to the new one.
  #
  # @example
  #   camera = Sketchup::Camera.new([5, 5, 9], [5, 10, 0], Z_AXIS)
  #   view = Sketchup.active_model.active_view
  #   view.camera = camera
  #
  # @overload camera=(camera)
  #
  #   @param camera [Sketchup::Camera] The new Camera object.
  #   @return [Sketchup::Camera]
  #
  # @overload camera=(camera_and_transition)
  #
  #   @param camera_and_transition [Array(Sketchup::Camera, Float)]
  #     The second item in the array represents the transition time from the
  #     existing camera to the new one
  #   @return [Array(Sketchup::Camera, Float)]
  #
  # @version SketchUp 6.0
  def camera=(arg)
  end

  # The center method is used to retrieve the coordinates of the center of the
  # view in pixels. It is returned as an array of 2 values for x and y.
  #
  # @example
  #   model = Sketchup.active_model
  #   view = model.active_view
  #   c = view.center
  #
  # @return [Geom::Point3d] the center of the view
  #
  # @version SketchUp 6.0
  def center
  end

  # The corner method is used to retrieve the coordinates of one of the corners
  # of the view. The argument is an index between 0 and 3 that identifies which
  # corner you want. This method returns an array with two integers which are
  # the coordinates of the corner of the view in the view space. If the view
  # uses a Camera with a fixed aspect ratio, then the corners are the corners of
  # the viewing are of the camera which might be different than the actual
  # corners of the view itself.
  #
  # The index numbers are as follows:
  #  - 0: top left,
  #  - 1: top right,
  #  - 2: bottom left,
  #  - 3: bottom right.
  #
  # @example
  #   point = view.corner index
  #
  # @param [Integer] index
  #   A value between (or including) 0 and 3 identifying the
  #   corner whose coordinate you want to retrieve.
  #
  # @return [Array(Integer, Integer)] a 2d array [w,h] representing the screen point
  #
  # @version SketchUp 6.0
  def corner(index)
  end

  # The {#draw} method is used to do basic drawing. This method can only be
  # called from within the {Tool#draw} method of a tool that you implement in
  # Ruby.
  #
  # The following constants are all OpenGL terms and have been externalized to
  # Ruby. Here is a summary of their meanings:
  #
  # [GL_POINTS]
  #   Treats each vertex as a single point. Vertex n defines point n. N
  #   points are drawn.
  #
  # [GL_LINES]
  #   Treats each pair of vertices as
  #   an independent line segment. Vertices 2n-1 and 2n define line n. N/2 lines
  #   are drawn.
  #
  # [GL_LINE_STRIP]
  #   Draws a connected group of line
  #   segments from the first vertex to the last. Vertices n and n+1 define
  #   line n. N-1 lines are drawn.
  #
  # [GL_LINE_LOOP]
  #   Draws a connected group of line segments from the first vertex to the last,
  #   then back to the first. Vertices n and n+1 define line n. The last line,
  #   however, is defined by vertices N and 1. N lines are drawn.
  #
  # [GL_TRIANGLES]
  #   Treats each triplet of vertices as an independent
  #   triangle. Vertices 3n-2, 3n-1, and 3n define triangle n. N/3 triangles are
  #   drawn.
  #
  # [GL_TRIANGLE_STRIP]
  #   Draws a connected group of triangles. One triangle is defined for each
  #   vertex presented after the first two vertices. For odd n, vertices n, n+1,
  #   and n+2 define triangle n. For even n, vertices n+1, n, and n+2 define
  #   triangle n. N-2 triangles are drawn.
  #
  # [GL_TRIANGLE_FAN]
  #   Draws a connected group of triangles.
  #   One triangle is defined for each vertex presented after the first two
  #   vertices. Vertices 1, n+1, and n+2 define triangle n. N-2 triangles are
  #   drawn.
  #
  # [GL_QUADS]
  #   Treats each group of four vertices as an
  #   independent quadrilateral. Vertices 4n-3, 4n-2, 4n-1, and 4n define
  #   quadrilateral n. N/4 quadrilaterals are drawn.
  #
  # [GL_QUAD_STRIP]
  #   Draws a connected group of quadrilaterals. One quadrilateral is
  #   defined for each pair of vertices presented after the first pair.
  #   Vertices 2n-1, 2n, 2n+2, and 2n+1 define quadrilateral n. N/2-1
  #   quadrilaterals are drawn. Note that the order in which vertices are used to
  #   construct a quadrilateral from strip data is different from that used with
  #   independent data.
  #
  # [GL_POLYGON]
  #   Draws a single, convex polygon. Vertices 1
  #   through N define this polygon.
  #
  # @example
  #   points = [
  #     Geom::Point3d.new(0, 0, 0),
  #     Geom::Point3d.new(9, 0, 0),
  #     Geom::Point3d.new(9, 9, 0),
  #     Geom::Point3d.new(0, 9, 0)
  #   ]
  #   view.draw(GL_LINE_LOOP, points)
  #
  # @note If you draw outside the model bounds you need to implement
  #   {Tool#getExtents} which returns a bounding box large enough to include the
  #   points you draw. Otherwise your drawing will be clipped.
  #
  # @param [Integer] openglenum
  #   The item you are going to draw, one of the constants
  #   from the comments, such as +GL_LINES+.
  #
  # @param points [Array<Geom::Point3d>]
  #
  # @return [Sketchup::View]
  #
  # @see Tool#getExtents
  #
  # @version SketchUp 6.0
  def draw(openglenum, points)
  end

  # The {#draw2d} method is used to draw in screen space (using 2D screen
  # coordinates) instead of 3D space.
  #
  # The second parameter is an {Array} of {Geom::Point3d} objects (or several
  # individual {Geom::Point3d} objects). These {Geom::Point3d} objects are in
  # screen space, not 3D space.
  # The X value corresponds to the number of pixels from the left edge of the
  # drawing area. The Y value corresponds to the number of pixels down from
  # the top of the drawing area. The Z value is not used.
  #
  # @example
  #   points = [
  #     Geom::Point3d.new(0, 0, 0),
  #     Geom::Point3d.new(8, 0, 0),
  #     Geom::Point3d.new(8, 4, 0),
  #     Geom::Point3d.new(0, 4, 0)
  #   ]
  #   view.draw2d(GL_LINE_STRIP, points)
  #
  # @param [Integer] openglenum
  #   An OpenGL enumerator (unsigned integer). See
  #   comments in the {#draw} method for a list of constants.
  #
  # @param [Array<Geom::Point3d>] points
  #
  # @return [Sketchup::View] returns the View object.
  #
  # @see #draw
  #
  # @see UI.scale_factor
  #
  # @version SketchUp 6.0
  def draw2d(openglenum, points)
  end

  # The draw_lines method is used to draw disconnected lines.
  #
  # You must have an even number of points. This method is usually  invoked
  # within the draw method of a tool.
  #
  # @example
  #   point4 = Geom::Point3d.new 0,0,0
  #   point5 = Geom::Point3d.new 100,100,100
  #   # returns a view
  #   status = view.drawing_color="red"
  #   status = view.draw_lines point4, point5
  #
  # @overload draw_lines(point_list, ...)
  #
  #   @param point_list [Array<Geom::Point3d>] An even number of Point3d objects.
  #   @return [Sketchup::View] returns the View object
  #
  # @overload draw_lines(pts)
  #
  #   @param pts [Array<Geom::Point3d>] An array of Point3d objects.
  #   @return [Sketchup::View] returns the View object
  #
  # @version SketchUp 6.0
  def draw_line(*args)
  end

  # The draw_lines method is used to draw disconnected lines.
  #
  # You must have an even number of points. This method is usually  invoked
  # within the draw method of a tool.
  #
  # @example
  #   point4 = Geom::Point3d.new 0,0,0
  #   point5 = Geom::Point3d.new 100,100,100
  #   # returns a view
  #   status = view.drawing_color="red"
  #   status = view.draw_lines point4, point5
  #
  # @overload draw_lines(point_list, ...)
  #
  #   @param point_list [Array<Geom::Point3d>] An even number of Point3d objects.
  #   @return [Sketchup::View] returns the View object
  #
  # @overload draw_lines(pts)
  #
  #   @param pts [Array<Geom::Point3d>] An array of Point3d objects.
  #   @return [Sketchup::View] returns the View object
  #
  # @version SketchUp 6.0
  def draw_lines(*args)
  end

  # This method is used to draw points.
  #
  # This method is usually invoked within the draw method of a tool.
  #
  # @example
  #   point3 = Geom::Point3d.new 0,0,0
  #   # returns a view
  #   status = view.draw_points point3, 10, 1, "red"
  #
  # @param [Array<Geom::Point3d>] pts
  #   An array of Point3d objects.
  #
  # @param [Integer] pointsize
  #   Size of the point in pixels.
  #
  # @param [Sketchup::Color] pointcolor
  #   Color of the point.
  #
  # @param [Integer] pointstyle
  #   Style of the point. 1 = open square,
  #   2 = filled square, 3 = "+", 4 = "X", 5 = "*",
  #   6 = open triangle, 7 = filled triangle.
  #
  # @return [Sketchup::View] a View object
  #
  # @version SketchUp 6.0
  def draw_points(pts, pointsize = 6, pointstyle = 3, pointcolor = 'black')
  end

  # The draw_polyline method is used to draw a series of connected line segments
  # from pt1 to pt2 to pt3, and so on.
  #
  # This method is usually invoked within the draw method of a tool.
  #
  # @example
  #   point12 = Geom::Point3d.new 0,0,0
  #   point13 = Geom::Point3d.new 10,10,10
  #   point14 = Geom::Point3d.new 20,20,20
  #   point15 = Geom::Point3d.new 30,30,30
  #   status = view.draw_polyline point12, point13, point14, point15
  #
  # @overload draw_polyline(point_list, ...)
  #
  #   @param point_list [Array<Geom::Point3d>] An even number of Point3d objects.
  #   @return [Sketchup::View] a View object
  #
  # @overload draw_polyline(pts)
  #
  #   @param pts [Array<Geom::Point3d>] An array of Point3d objects.
  #   @return [Sketchup::View] a View object
  #
  # @version SketchUp 6.0
  def draw_polyline(*args)
  end

  # This method is used to draw text on the screen and is usually invoked within
  # the draw method of a tool.
  #
  # @example
  #   view = Sketchup.active_model.active_view
  #
  #   # This works in all SketchUp versions and draws the text using the
  #   # default font, color and size.
  #   point = Geom::Point3d.new(200, 100, 0)
  #   view.draw_text(point, "This is a test")
  #
  #   # This works in SketchUp 2016 and up.
  #   options = {
  #     :font => "Arial",
  #     :size => 20,
  #     :bold => true,
  #     :align => TextAlignRight
  #   }
  #   point = Geom::Point3d.new(200, 200, 0)
  #   view.draw_text(point, "This is another\ntest", options)
  #
  #   # You can also use Ruby 2.0's named arguments:
  #   point = Geom::Point3d.new(200, 200, 0)
  #   view.draw_text(point, "Hello world!", color: "Red")
  #
  # @note Under Windows the font name must be less than 32 characters - due to
  #   system limitations.
  #
  # @note As of SU2017 this will automatically scale the font-size by the same
  #   factor as {UI.scale_factor}.
  #
  # @option options [String] :font The name of the font to use. If it does not
  #   exist on the system, a default font will be used instead.
  #
  # @option options [Integer] :size The size of the font in points
  #
  # @option options [Boolean] :bold Controls the Bold property of the font.
  #
  # @option options [Boolean] :italic Controls the Italic property of the font.
  #
<<<<<<< HEAD
  # @param options [Hash]
  #   The text can be customized by providing a hash or
  #   named arguments of options. Available from SketchUp 2016.
  #
  # @param text [String]
  #   The text string to draw.
=======
  # @option options [Sketchup::Color] :color The color to draw the text with.
  #
  # @option options [Integer] :align The text alignment, one of the following
  #   constants +TextAlignLeft+, +TextAlignCenter+ or +TextAlignRight+.
>>>>>>> 9b36e4a8
  #
  # @param point [Geom::Point3d]
  #   A Point3d object representing a 2D coordinate
  #   in view space.
  #
  # @param [String] text
  #   The text string to draw.
  #
  # @param [Hash] options
  #   The text can be customized by providing a hash or
  #   named arguments of options. Available from SketchUp 2016.
  #
  # @return [Sketchup::View]
  #
  # @version SketchUp 6.0
  def draw_text(point, text, options = {})
  end

  # The drawing_color method is used to set the color that is used for drawing
  # to the view.
  #
  # This method is usually invoked within the draw method of a tool.
  #
  # @example
  #   view = view.drawing_color = color
  #
  # @param [Sketchup::Color, String] color
  #   A Color object.
  #
  # @return [Sketchup::View]
  #
  # @version SketchUp 6.0
  def drawing_color=(color)
  end

  # The dynamic= method allows you to degrade visual quality while improving
  # performance when a model is large and view refresh time is slow. For
  # example, if you were using a Ruby script to animate the camera through
  # a large scene, you may want to set dynamic to true during that time.
  #
  # See also camera.rb which is part of the film and stage ruby
  # scripts.
  #
  # @example
  #   view.dynamic = true
  #
  # @param [Boolean] value
  #   true or false
  #
  # @return [Boolean]
  #
  # @version SketchUp 6.0
  def dynamic=(value)
  end

  # The field_of_view method is used get the view's field of view setting, in
  # degrees.
  #
  # @example
  #   fov = Sketchup.active_model.active_view.field_of_view
  #
  # @return [Float] the field of view
  #
  # @version SketchUp 6.0
  def field_of_view
  end

  # The field_of_view= method is used set the view's field of view setting,
  # in degrees.
  #
  # @example
  #   my_view = Sketchup.active_model.active_view
  #   my_view.field_of_view = 45
  #   my_view.invalidate
  #
  # @param [Numeric] fov
  #   the field of view
  #
  # @return [Numeric]
  #
  # @version SketchUp 6.0
  def field_of_view=(fov)
  end

  # The guess_target method is used to guess at what the user is looking at when
  # you have a perspective view.
  #
  # This method is useful when writing a viewing tool. See also camera.rb which
  # is part of the film and stage ruby scripts.
  #
  # @example
  #   target = view.guess_target
  #
  # @return [Geom::Point3d] a Point3d object representing the point in the
  #   model that the user is likely interested in.
  #
  # @version SketchUp 6.0
  def guess_target(*args)
  end

  # The inference_locked? method is used to determine if inference locking is on
  # for the view.
  #
  # @example
  #   model = Sketchup.active_model
  #   view = model.active_view
  #   status = view.inference_locked
  #
  # @return [Boolean]
  #
  # @version SketchUp 6.0
  def inference_locked?
  end

  # The inputpoint method is used to retrieve an input point.
  #
  # This will normally be used inside one of the mouse event handling methods in
  # a tool. Usually, it is preferable to create the InputPoint first and then
  # use the pick method on it.
  #
  # @example
  #   inputpoint = view.inputpoint x, y, inputpoint1
  #
  # @param [Numeric] x
  #   A x value.
  #
  # @param [Numeric] y
  #   A y value.
  #
  # @param [Sketchup::InputPoint] inputpoint1
  #   An InputPoint object.
  #
  # @return [Sketchup::InputPoint]
  #
  # @version SketchUp 6.0
  def inputpoint(x, y, inputpoint1)
  end

  # The invalidate method is used mark the view as in need of a redraw.
  #
  # @example
  #   model = Sketchup.active_model
  #   view = model.active_view
  #   invalidated_view = view.invalidate
  #
  # @note This is the preferred method to update the viewport. Use this before
  #   trying to use {#refresh}.
  #
  # @return [Sketchup::View] the invalidated View object
  #
  # @version SketchUp 6.0
  def invalidate
  end

  # The last_refresh_time method is used to retrieve the time for the last full
  # view refresh.
  #
  # @example
  #   time = view.last_refresh_time
  #
  # @return [Float] time in milliseconds
  #
  # @version SketchUp 6.0
  def last_refresh_time(*args)
  end

  # The line_stipple= method is used to set the line pattern to use for drawing.
  # The stipple pattern is given as a string.
  # Valid strings are:
  #   "." (Dotted Line),
  #   "-" (Short Dashes Line),
  #   "_" (Long Dashes Line),
  #   "-.-" (Dash Dot Dash Line),
  #   "" (Solid Line).
  #
  # This method is usually invoked within the draw method of a tool.
  #
  # @example
  #   point8 = Geom::Point3d.new 0,0,0
  #   point9 = Geom::Point3d.new 100,100,100
  #   view.line_stipple = "-.-"
  #   view = view.draw_lines point8, point9
  #
  # @param [String] pattern
  #   A string stipple pattern, such as "-.-"
  #
  # @return [Sketchup::View] the View object
  #
  # @version SketchUp 6.0
  def line_stipple=(pattern)
  end

  # The line_width= method is used to set the line width to use for drawing. The
  # value is a Double indicating the desired width in pixels.
  #
  # This method is usually invoked within the draw method of a tool.
  #
  # @example
  #   view.line_width = width
  #
  # @note As of SU2017 this will automatically scale the line width by the same
  #   factor as {UI.scale_factor}.
  #
  # @param [Integer] width
  #   The width in pixels.
  #
  # @return [Integer]
  #
  # @version SketchUp 6.0
  def line_width=(width)
  end

  # The lock_inference method is used to lock or unlock an inference.
  #
  # This method will typically be called from inside a tool class when the user
  # presses the shift key.
  #
  # With no arguments it unlocks all inferences. With one or two arguments, it
  # locks the inference based on the given InputPoint(s).
  #
  # @example
  #   view = view.lock_inference
  #   view = view.lock_inference(inputpoint)
  #   view = view.lock_inference(inputpoint1, inputpoint2)
  #
  # @overload lock_inference
  #
  #
  # @overload lock_inference(inputpoint)
  #
  #   @param [Sketchup::InputPoint] inputpoint
  #     1st InputPoint to inference to.
  #
  # @overload lock_inference(inputpoint, inputpoint2)
  #
  #   @param [Sketchup::InputPoint] inputpoint
  #     1st InputPoint to inference to.
  #   @param [Sketchup::InputPoint] inputpoint2
  #     2nd InputPoint to inference to.
  #
  # @return [Sketchup::View] a View object
  #
  # @version SketchUp 6.0
  def lock_inference(*args)
  end

  # The model method is used to retrieve the model for the current view.
  #
  # @example
  #   model = view.model
  #
  # @return [Sketchup::Model] the model for this view
  #
  # @version SketchUp 6.0
  def model
  end

  # The pick_helper method is used to retrieve a pick helper for the view. See
  # the PickHelper class for information on pick helpers.
  #
  # This call returns an initialized PickHelper.
  #
  # @example
  #   model = Sketchup.active_model
  #   view = model.active_view
  #   ph = view.pick_helper
  #
  # @overload pick_helper
  #
  #   @return [Sketchup::PickHelper] a PickHelper object
  #
  # @overload pick_helper(x, y, aperture = 0)
  #
  #   @param [Integer] x
  #   @param [Integer] y
  #   @param [Integer] aperture
  #   @return [Sketchup::PickHelper] a PickHelper object
  #
  # @version SketchUp 6.0
  def pick_helper(*args)
  end

  # The pickray method is used to retrieve a ray passing through a given screen
  # position in the viewing direction.
  #
  # @example
  #   ray = view.pickray x, y
  #
  # @overload pickray(screen_point)
  #
  #   @param [Array(Integer, Integer)] screen_point
  #   @return [Array(Geom::Point3d, Geom::Vector3d)] a ray
  #
  # @overload pickray(x, y)
  #
  #   @param [Integer] x
  #   @param [Integer] y
  #   @return [Array(Geom::Point3d, Geom::Vector3d)] a ray
  #
  # @version SketchUp 6.0
  def pickray(*args)
  end

  # The pixels_to_model method is used to compute a model size from a pixel size
  # at a given point.
  #
  # This method is useful for deciding how big to draw something based on a
  # desired size in pixels.
  #
  # @example
  #   size = view.pixels_to_model(pixels, point)
  #
  # @note As of SU2017 this will automatically scale the pixel-size by the same
  #   factor as {UI.scale_factor}.
  #
  # @param [Numeric] pixels
  #   The pixel size.
  #
  # @param [Geom::Point3d] point
  #   A Point3d object where the size will be calculated from.
  #
  # @return [Float] the model size
  #
  # @version SketchUp 6.0
  def pixels_to_model(pixels, point)
  end

  # The refresh method is used to immediately force a redraw of the view.
  #
  # @example
  #   model = Sketchup.active_model
  #   view = model.active_view
  #   refreshed_view = view.refresh
  #
  # @note This method might impact performance and if used incorrectly cause
  #   instability or crashes. Don't use this unless you have verified that
  #   you cannot use {#invalidate} instead.
  #
  # @return [Sketchup::View] the refreshed View object
  #
  # @version SketchUp 7.1
  def refresh
  end

  # The remove_observer method is used to remove an observer from the current
  # object.
  #
  # @example
  #   view = Sketchup.active_model.active_view
  #   status = view.remove_observer observer
  #
  # @param [Object] observer
  #   An observer.
  #
  # @return [Boolean] true if successful, false if unsuccessful.
  #
  # @version SketchUp 6.0
  def remove_observer(observer)
  end

  # The screen_coords method is used to retrieve the screen coordinates of the
  # given point on the screen.
  #
  # The x and y values returned correspond to the x and y screen coordinates.
  # Ignore the z values.  If the referenced point is not in the current
  # viewport,  the x and/or y value may be negative.
  #
  # @example
  #   point = view.screen_coords(ORIGIN)
  #
  # @param [Geom::Point3d] point3d
  #   A Point3d object.
  #
  # @return [Geom::Point3d] A Point3d containing the screen position
  #
  # @version SketchUp 6.0
  def screen_coords(point3d)
  end

  # Set the drawing color for the view based on the direction of a line that you
  # want to draw. These colors will match the axes colors in the SketchUp model
  # (typically blue for straight up and down, etc.)
  #
  # This method is usually invoked within the draw method of a tool.
  #
  # @example
  #   view = view.set_color_from_line point1, point2
  #
  # @param [Geom::Point3d] point1
  #   Point3d object representing first point in the line.
  #
  # @param [Geom::Point3d] point2
  #   Point3d object representing the second point in the line.
  #
  # @return [Sketchup::View] a View object
  #
  # @version SketchUp 6.0
  def set_color_from_line(point1, point2)
  end

  # The show_frame method is used to show a frame of an Animation object in the
  # current view.
  #
  # You can supply an optional delay in seconds to wait before showing the next
  # frame. This can be useful to control the speed at which the animation runs.
  #
  # @example
  #   status = view.show_frame delay
  #
  # @param [Numeric] delay
  #   An optional delay in seconds.
  #
  # @return [Sketchup::View]
  #
  # @version SketchUp 6.0
  def show_frame(delay)
  end

  # Set a tooltip to display in the view. This is useful for displaying tooltips
  # in a tool that you write in Ruby.
  #
  # @example
  #   tooltip = view.tooltip = string
  #
  # @param [String] string
  #   The string tooltip.
  #
  # @return [String] the new tooltip string
  #
  # @version SketchUp 6.0
  def tooltip=(string)
  end

  # The vpheight method is used to retrieve the height of the viewport for the
  # view.
  #
  # @example
  #   model = Sketchup.active_model
  #   view = model.active_view
  #   height = view.vpheight
  #
  # @return [Integer] the height of the viewport in pixels.
  #
  # @version SketchUp 6.0
  def vpheight
  end

  # The vpwidth method is used to retrieve the width of the viewport for the
  # view.
  #
  # @example
  #   width = view.vpwidth
  #
  # @return [Integer] the width of the viewport in pixels.
  #
  # @version SketchUp 6.0
  def vpwidth
  end

  # The write_image method is used to write the current view to an image file.
  #
  # All arguments except for the filename are optional.
  #
  # If antialias is specified, it should be either true or false.
  #
  # If a hash is passed as the first parameter, then the contents of that hash
  # define how the image is exported.
  #
  # @example With options hash.
  #   options = {
  #     :filename => "c:/tmp/write_image.png",
  #     :width => 640,
  #     :height => 480,
  #     :antialias => false,
  #     :compression => 0.9,
  #     :transparent => true
  #   }
  #   model = Sketchup.active_model
  #   view = model.active_view
  #   view.write_image(options)
  #
  # @example Legacy arguments variant.
  #   filename => "c:/tmp/write_image.png"
  #   antialias => false
  #   compression => 0.9
  #   model = Sketchup.active_model
  #   view = model.active_view
  #   view.write_image(filename, 640, 480, antialias, compression)
  #
  # @overload write_image(filename, width = view.vpwidth, height = view.vpheight, antialias = false, compression = 1.0)
  #
  #   @param [String] filename
  #     The filename for the saved image
  #   @param [Integer] width
  #     Width in pixels, defaults to the current viewport width {#vpwidth}.
  #   @param [Integer] height
  #     Height in pixels, defaults to the current viewport height {#vpheight}.
  #   @param [Boolean] antialias
  #     true or false
  #   @param [Float] compression
  #     Float compression factor for JPEG images,
  #     between 0.0 and 1.0
  #
  # @overload write_image(options)
  #
  #   @version SketchUp 7
  #   @param [Hash] options
  #   @option options [String] filename  The filename for the saved image.
  #   @option options [Integer] width (#vpwidth)  Width in pixels (max 16000).
  #   @option options [Integer] height (#vpheight)  Height in pixels (max 16000).
  #   @option options [Boolean] antialias (false)
  #   @option options [Float] compression (1.0)  Compression factor for JPEG,
  #     images between 0.0 and 1.0
  #   @option options [Boolean] transparent (false) Added in SketchUp 8.
  #
  # @return [Boolean]
  #
  # @version SketchUp 6.0
  def write_image(*args)
  end

  # The zoom method is used to zoom in or out by some zoom factor.
  #
  # @example
  #   view = view.zoom factor
  #   view = view.zoom selection
  #   view = view.zoom entity
  #   view = view.zoom array_of_entities
  #
  # @param [Numeric, Sketchup::Selection, Sketchup::Entity, Array<Sketchup::Entity>] zoom_or_ents
  #   A Float zoom factor from 1.0 or larger or an Array or
  #   collection of entities to "zoom extents" around.
  #
  # @return [Sketchup::View] the zoomed View object
  #
  # @version SketchUp 6.0
  def zoom(zoom_or_ents)
  end

  # The zoom_extents method is used to zoom to the extents about the entire
  # model, as if the user has selected the zoom extents command from the menu.
  #
  # @example
  #   view = Sketchup.active_model.active_view
  #   new_view = view.zoom_extents
  #
  # @return [Sketchup::View] the zoomed View object
  #
  # @version SketchUp 6.0
  def zoom_extents
  end

end<|MERGE_RESOLUTION|>--- conflicted
+++ resolved
@@ -415,21 +415,12 @@
   #
   # @option options [Boolean] :italic Controls the Italic property of the font.
   #
-<<<<<<< HEAD
-  # @param options [Hash]
-  #   The text can be customized by providing a hash or
-  #   named arguments of options. Available from SketchUp 2016.
-  #
-  # @param text [String]
-  #   The text string to draw.
-=======
   # @option options [Sketchup::Color] :color The color to draw the text with.
   #
   # @option options [Integer] :align The text alignment, one of the following
   #   constants +TextAlignLeft+, +TextAlignCenter+ or +TextAlignRight+.
->>>>>>> 9b36e4a8
-  #
-  # @param point [Geom::Point3d]
+  #
+  # @param [Geom::Point3d] point
   #   A Point3d object representing a 2D coordinate
   #   in view space.
   #
