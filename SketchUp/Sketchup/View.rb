# Copyright:: Copyright 2017 Trimble Inc.
# License:: The MIT License (MIT)

# This class contains methods to manipulate the current point of view of the
# model. The drawing methods here (draw_line, draw_polyline, etc) are meant to
# be invoked within a tool's Tool.draw method. Calling them outside Tool.draw
# will have no effect.
#
# You access the View by calling the Model.active_view method.
#
# @example
#   view = Sketchup.active_model.active_view
#
# @version SketchUp 6.0
class Sketchup::View

  # Instance Methods

  # The add_observer method is used to add an observer to the current object.
  #
  # @example
  #   view = Sketchup.active_model.active_view
  #   status = view.add_observer observer
  #
<<<<<<< HEAD
  # @param observer [Object]
=======
  # @param [Object] observer
>>>>>>> 860f5f21
  #   An observer.
  #
  # @return [Boolean] true if successful, false if unsuccessful.
  #
  # @version SketchUp 6.0
  def add_observer(observer)
  end

  # The animation= method is used to set an animation that is displayed for a
  # view. See Animation for details on how to create an animation object.
  #
  # @example
  #   animation = ViewSpinner.new
  #   model = Sketchup.active_model
  #   view = model.active_view
  #   anim = view.animation=animation
  #   if (anim)
  #     UI.messagebox anim
  #   else
  #     UI.messagebox "Failure"
  #   end
  #
<<<<<<< HEAD
  # @param animation [#nextFrame]
=======
  # @param [#nextFrame] animation
>>>>>>> 860f5f21
  #   An Animation object.
  #
  # @return [#nextFrame] the newly set Animation object
  #
  # @version SketchUp 6.0
  def animation=(animation)
  end

  # The average_refresh_time is used to set the average time used to refresh the
  # current model in the view. This can be used to estimate the frame rate for
  # an animation.
  #
  # @example
  #   model = Sketchup.active_model
  #   view = model.active_view
  #   time = view.average_refresh_time
  #
  # @return [Float] the time in seconds
  #
  # @version SketchUp 6.0
  def average_refresh_time
  end

  # The camera method is used to retrieve the camera for the view.
  #
  # @example
  #   camera = view.camera
  #
  # @return [Sketchup::Camera] a Camera object
  #
  # @version SketchUp 6.0
  def camera
  end

  # The camera= method is used to set the camera for the view. If a transition
  # time is given, then it will animate the transition from the current camera
  # to the new one.
  #
  # @example
  #   camera2 = Sketchup.Camera.new
  #   model = Sketchup.active_model
  #   view = model.active_view
  #   status = view.camera=camera2
  #
  # @overload camera=(camera)
  #
  #   @param camera [Sketchup::Camera] The new Camera object.
  #   @return [Sketchup::Camera]
  #
  # @overload camera=(camera_and_transition)
  #
  #   @param camera_and_transition [Array(Sketchup::Camera, Float)]
<<<<<<< HEAD
  #       The second item in the array represent the transition time from the
  #       existing camera to the new one
=======
  #     The second item in the array represents the transition time from the
  #     existing camera to the new one
>>>>>>> 860f5f21
  #   @return [Array(Sketchup::Camera, Float)]
  #
  # @version SketchUp 6.0
  def camera=(arg)
  end

  # The center method is used to retrieve the coordinates of the center of the
  # view in pixels. It is returned as an array of 2 values for x and y.
  #
  # @example
  #   model = Sketchup.active_model
  #   view = model.active_view
  #   c = view.center
  #
  # @return [Geom::Point3d] the center of the view
  #
  # @version SketchUp 6.0
  def center
  end

  # The corner method is used to retrieve the coordinates of one of the corners
  # of the view. The argument is an index between 0 and 3 that identifies which
  # corner you want. This method returns an array with two integers which are
  # the coordinates of the corner of the view in the view space. If the view
  # uses a Camera with a fixed aspect ratio, then the corners are the corners of
  # the viewing are of the camera which might be different than the actual
  # corners of the view itself.
  #
  # The index numbers are as follows:
  #  - 0: top left,
  #  - 1: top right,
  #  - 2: bottom left,
  #  - 3: bottom right.
  #
  # @example
  #   point = view.corner index
  #
<<<<<<< HEAD
  # @param index [Integer]
=======
  # @param [Integer] index
>>>>>>> 860f5f21
  #   A value between (or including) 0 and 3 identifying the
  #   corner whose coordinate you want to retrieve.
  #
  # @return [Array(Integer, Integer)] a 2d array [w,h] representing the screen point
  #
  # @version SketchUp 6.0
  def corner(index)
  end

  # The {#draw} method is used to do basic drawing. This method can only be
  # called from within the {Tool#draw} method of a tool that you implement in
  # Ruby.
  #
  # The following constants are all OpenGL terms and have been externalized to
  # Ruby. Here is a summary of their meanings:
  #
  # [GL_POINTS]
  #   Treats each vertex as a single point. Vertex n defines point n. N
  #   points are drawn.
  #
  # [GL_LINES]
  #   Treats each pair of vertices as
  #   an independent line segment. Vertices 2n-1 and 2n define line n. N/2 lines
  #   are drawn.
  #
  # [GL_LINE_STRIP]
  #   Draws a connected group of line
  #   segments from the first vertex to the last. Vertices n and n+1 define
  #   line n. N-1 lines are drawn.
  #
  # [GL_LINE_LOOP]
  #   Draws a connected group of line segments from the first vertex to the last,
  #   then back to the first. Vertices n and n+1 define line n. The last line,
  #   however, is defined by vertices N and 1. N lines are drawn.
  #
  # [GL_TRIANGLES]
  #   Treats each triplet of vertices as an independent
  #   triangle. Vertices 3n-2, 3n-1, and 3n define triangle n. N/3 triangles are
  #   drawn.
  #
  # [GL_TRIANGLE_STRIP]
  #   Draws a connected group of triangles. One triangle is defined for each
  #   vertex presented after the first two vertices. For odd n, vertices n, n+1,
  #   and n+2 define triangle n. For even n, vertices n+1, n, and n+2 define
  #   triangle n. N-2 triangles are drawn.
  #
  # [GL_TRIANGLE_FAN]
  #   Draws a connected group of triangles.
  #   One triangle is defined for each vertex presented after the first two
  #   vertices. Vertices 1, n+1, and n+2 define triangle n. N-2 triangles are
  #   drawn.
  #
  # [GL_QUADS]
  #   Treats each group of four vertices as an
  #   independent quadrilateral. Vertices 4n-3, 4n-2, 4n-1, and 4n define
  #   quadrilateral n. N/4 quadrilaterals are drawn.
  #
  # [GL_QUAD_STRIP]
  #   Draws a connected group of quadrilaterals. One quadrilateral is
  #   defined for each pair of vertices presented after the first pair.
  #   Vertices 2n-1, 2n, 2n+2, and 2n+1 define quadrilateral n. N/2-1
  #   quadrilaterals are drawn. Note that the order in which vertices are used to
  #   construct a quadrilateral from strip data is different from that used with
  #   independent data.
  #
  # [GL_POLYGON]
  #   Draws a single, convex polygon. Vertices 1
  #   through N define this polygon.
  #
  # @example
  #   points = [
  #     Geom::Point3d.new(0, 0, 0),
  #     Geom::Point3d.new(9, 0, 0),
  #     Geom::Point3d.new(9, 9, 0),
  #     Geom::Point3d.new(0, 9, 0)
  #   ]
  #   view.draw(GL_LINE_LOOP, points)
  #
  # @note If you draw outside the model bounds you need to implement
  #   {Tool#getExtents} which returns a bounding box large enough to include the
  #   points you draw. Otherwise your drawing will be clipped.
  #
<<<<<<< HEAD
  # @param openglenum [Integer]
=======
  # @param [Integer] openglenum
>>>>>>> 860f5f21
  #   The item you are going to draw, one of the constants
  #   from the comments, such as +GL_LINES+.
  #
  # @param points [Array<Geom::Point3d>]
  #
  # @return [Sketchup::View]
  #
  # @see Tool#getExtents
  #
  # @version SketchUp 6.0
  def draw(openglenum, points)
  end

  # The {#draw2d} method is used to draw in screen space (using 2D screen
  # coordinates) instead of 3D space.
  #
  # The second parameter is an {Array} of {Geom::Point3d} objects (or several
  # individual {Geom::Point3d} objects). These {Geom::Point3d} objects are in
  # screen space, not 3D space.
  # The X value corresponds to the number of pixels from the left edge of the
  # drawing area. The Y value corresponds to the number of pixels down from
  # the top of the drawing area. The Z value is not used.
  #
  # @example
  #   points = [
  #     Geom::Point3d.new(0, 0, 0),
  #     Geom::Point3d.new(8, 0, 0),
  #     Geom::Point3d.new(8, 4, 0),
  #     Geom::Point3d.new(0, 4, 0)
  #   ]
  #   view.draw2d(GL_LINE_STRIP, points)
  #
<<<<<<< HEAD
  # @param points [Array<Geom::Point3d>]
  #
  # @param openglenum [Integer]
=======
  # @param [Integer] openglenum
>>>>>>> 860f5f21
  #   An OpenGL enumerator (unsigned integer). See
  #   comments in the {#draw} method for a list of constants.
  #
  # @param [Array<Geom::Point3d>] points
  #
  # @return [Sketchup::View] returns the View object.
  #
  # @see #draw
  #
  # @see UI.scale_factor
  #
  # @version SketchUp 6.0
  def draw2d(openglenum, points)
  end

  # The draw_lines method is used to draw disconnected lines.
  #
  # You must have an even number of points. This method is usually  invoked
  # within the draw method of a tool.
  #
  # @example
  #   point4 = Geom::Point3d.new 0,0,0
  #   point5 = Geom::Point3d.new 100,100,100
  #   # returns a view
  #   status = view.drawing_color="red"
  #   status = view.draw_lines point4, point5
  #
  # @overload draw_lines(point_list, ...)
  #
  #   @param point_list [Array<Geom::Point3d>] An even number of Point3d objects.
  #   @return [Sketchup::View] returns the View object
  #
  # @overload draw_lines(pts)
  #
  #   @param pts [Array<Geom::Point3d>] An array of Point3d objects.
<<<<<<< HEAD
  #   @return [Sketchup::View] returns the a View object
=======
  #   @return [Sketchup::View] returns the View object
>>>>>>> 860f5f21
  #
  # @version SketchUp 6.0
  def draw_line(*args)
  end

  # The draw_lines method is used to draw disconnected lines.
  #
  # You must have an even number of points. This method is usually  invoked
  # within the draw method of a tool.
  #
  # @example
  #   point4 = Geom::Point3d.new 0,0,0
  #   point5 = Geom::Point3d.new 100,100,100
  #   # returns a view
  #   status = view.drawing_color="red"
  #   status = view.draw_lines point4, point5
  #
  # @overload draw_lines(point_list, ...)
  #
  #   @param point_list [Array<Geom::Point3d>] An even number of Point3d objects.
  #   @return [Sketchup::View] returns the View object
  #
  # @overload draw_lines(pts)
  #
  #   @param pts [Array<Geom::Point3d>] An array of Point3d objects.
  #   @return [Sketchup::View] returns the View object
  #
  # @version SketchUp 6.0
  def draw_lines(*args)
  end

  # This method is used to draw points.
  #
  # This method is usually invoked within the draw method of a tool.
  #
  # @example
  #   point3 = Geom::Point3d.new 0,0,0
  #   # returns a view
  #   status = view.draw_points point3, 10, 1, "red"
  #
<<<<<<< HEAD
  # @param pts [Array<Geom::Point3d>]
  #   An array of Point3d objects.
  #
  # @param pointsize [Integer] (optional)
  #   Size of the point in pixels.
  #
  # @param pointcolor [Sketchup::Color] (optional)
  #   Color of the point.
  #
  # @param pointstyle [Integer] (optional)
=======
  # @param [Array<Geom::Point3d>] pts
  #   An array of Point3d objects.
  #
  # @param [Integer] pointstyle
>>>>>>> 860f5f21
  #   Style of the point. 1 = open square,
  #   2 = filled square, 3 = "+", 4 = "X", 5 = "*",
  #   6 = open triangle, 7 = filled triangle.
  #
<<<<<<< HEAD
=======
  # @param [Sketchup::Color] pointcolor
  #   Color of the point.
  #
  # @param [Integer] pointsize
  #   Size of the point in pixels.
  #
>>>>>>> 860f5f21
  # @return [Sketchup::View] a View object
  #
  # @version SketchUp 6.0
  def draw_points(pts, pointsize = 6, pointstyle = 3, pointcolor = 'black')
  end

  # The draw_polyline method is used to draw a series of connected line segments
  # from pt1 to pt2 to pt3, and so on.
  #
  # This method is usually invoked within the draw method of a tool.
  #
  # @example
  #   point12 = Geom::Point3d.new 0,0,0
  #   point13 = Geom::Point3d.new 10,10,10
  #   point14 = Geom::Point3d.new 20,20,20
  #   point15 = Geom::Point3d.new 30,30,30
  #   status = view.draw_polyline point12, point13, point14, point15
  #
  # @overload draw_polyline(point_list, ...)
  #
  #   @param point_list [Array<Geom::Point3d>] An even number of Point3d objects.
  #   @return [Sketchup::View] a View object
  #
  # @overload draw_polyline(pts)
  #
  #   @param pts [Array<Geom::Point3d>] An array of Point3d objects.
  #   @return [Sketchup::View] a View object
  #
  # @version SketchUp 6.0
  def draw_polyline(*args)
  end

  # This method is used to draw text on the screen and is usually invoked within
  # the draw method of a tool.
  #
  # @example
  #   view = Sketchup.active_model.active_view
  #
  #   # This works in all SketchUp versions and draws the text using the
  #   # default font, color and size.
  #   point = Geom::Point3d.new(200, 100, 0)
  #   view.draw_text(point, "This is a test")
  #
  #   # This works in SketchUp 2016 and up.
  #   options = {
  #     :font => "Arial",
  #     :size => 20,
  #     :bold => true,
  #     :align => TextAlignRight
  #   }
  #   point = Geom::Point3d.new(200, 200, 0)
  #   view.draw_text(point, "This is another\ntest", options)
  #
  #   # You can also use Ruby 2.0's named arguments:
  #   point = Geom::Point3d.new(200, 200, 0)
  #   view.draw_text(point, "Hello world!", color: "Red")
  #
  # @note Under Windows the font name must be less than 32 characters - due to
  #   system limitations.
  #
  # @option options [Sketchup::Color] :color The color to draw the text with.
  #
  # @option options [Integer] :align The text alignment, one of the following
  #   constants +TextAlignLeft+, +TextAlignCenter+ or +TextAlignRight+.
  #
  # @option options [Boolean] :italic Controls the Italic property of the font.
  #
  # @option options [Boolean] :bold Controls the Bold property of the font.
  #
  # @option options [Integer] :size The size of the font in points
  #
  # @option options [String] :font The name of the font to use. If it does not
  #   exist on the system, a default font will be used instead.
  #
  # @param options [Hash]
  #   The text can be customized by providing a hash or
  #   named arguments of options. Available from SketchUp 2016.
  #
  # @param text [String]
  #   The text string to draw.
  #
  # @param point [Geom::Point3d]
  #   A Point3d object representing a 2D coordinate
  #   in view space.
  #
  # @return [Sketchup::View]
  #
  # @version SketchUp 6.0
  def draw_text(point, text, options = {})
  end

  # The drawing_color method is used to set the color that is used for drawing
  # to the view.
  #
  # This method is usually invoked within the draw method of a tool.
  #
  # @example
  #   view = view.drawing_color = color
  #
<<<<<<< HEAD
  # @param color [Sketchup::Color, String] A Color object.
=======
  # @param [Sketchup::Color, String] color
  #   A Color object.
>>>>>>> 860f5f21
  #
  # @return [Sketchup::View]
  #
  # @version SketchUp 6.0
  def drawing_color=(color)
  end

  # The dynamic= method allows you to degrade visual quality while improving
  # performance when a model is large and view refresh time is slow. For
  # example, if you were using a Ruby script to animate the camera through
  # a large scene, you may want to set dynamic to true during that time.
  #
  # See also camera.rb which is part of the film and stage ruby
  # scripts.
  #
  # @example
  #   view.dynamic = true
  #
<<<<<<< HEAD
  # @param value [Boolean] true or false
=======
  # @param [Boolean] value
  #   true or false
>>>>>>> 860f5f21
  #
  # @return [Boolean]
  #
  # @version SketchUp 6.0
  def dynamic=(value)
  end

  # The field_of_view method is used get the view's field of view setting, in
  # degrees.
  #
  # @example
  #   fov = Sketchup.active_model.active_view.field_of_view
  #
  # @return [Float] the field of view
  #
  # @version SketchUp 6.0
  def field_of_view
  end

  # The field_of_view= method is used set the view's field of view setting,
  # in degrees.
  #
  # @example
  #   my_view = Sketchup.active_model.active_view
  #   my_view.field_of_view = 45
  #   my_view.invalidate
  #
<<<<<<< HEAD
  # @param fov [Numeric] the field of view
=======
  # @param [Numeric] fov
  #   the field of view
>>>>>>> 860f5f21
  #
  # @return [Numeric]
  #
  # @version SketchUp 6.0
  def field_of_view=(fov)
  end

  # The guess_target method is used to guess at what the user is looking at when
  # you have a perspective view.
  #
  # This method is useful when writing a viewing tool. See also camera.rb which
  # is part of the film and stage ruby scripts.
  #
  # @example
  #   target = view.guess_target
  #
  # @return [Geom::Point3d] a Point3d object representing the point in the
  #   model that the user is likely interested in.
  #
  # @version SketchUp 6.0
  def guess_target(*args)
  end

  # The inference_locked? method is used to determine if inference locking is on
  # for the view.
  #
  # @example
  #   model = Sketchup.active_model
  #   view = model.active_view
  #   status = view.inference_locked
  #
<<<<<<< HEAD
  # @return [Boolean] true if locked, false if unlocked
=======
  # @return [Boolean]
  #
  # @return [Boolean]
>>>>>>> 860f5f21
  #
  # @version SketchUp 6.0
  def inference_locked?
  end

  # The inputpoint method is used to retrieve an input point.
  #
  # This will normally be used inside one of the mouse event handling methods in
  # a tool. Usually, it is preferable to create the InputPoint first and then
  # use the pick method on it.
  #
  # @example
  #   inputpoint = view.inputpoint x, y, inputpoint1
  #
<<<<<<< HEAD
  # @param x [Numeric] A x value.
  #
  # @param y [Numeric] A y value.
  #
  # @param inputpoint1 [Sketchup::InputPoint] An InputPoint object.
  #
=======
  # @param [Numeric] x
  #   A x value.
  #
  # @param [Sketchup::InputPoint] inputpoint1
  #   An InputPoint object.
  #
  # @param [Numeric] y
  #   A y value.
  #
>>>>>>> 860f5f21
  # @return [Sketchup::InputPoint]
  #
  # @version SketchUp 6.0
  def inputpoint(x, y, inputpoint1)
  end

  # The invalidate method is used mark the view as in need of a redraw.
  #
  # @example
  #   model = Sketchup.active_model
  #   view = model.active_view
  #   invalidated_view = view.invalidate
  #
  # @note This is the preferred method to update the viewport. Use this before
  #   trying to use {#refresh}.
  #
  # @return [Sketchup::View] the invalidated View object
  #
  # @version SketchUp 6.0
  def invalidate
  end

  # The last_refresh_time method is used to retrieve the time for the last full
  # view refresh.
  #
  # @example
  #   time = view.last_refresh_time
  #
  # @return [Float] time in milliseconds
  #
  # @version SketchUp 6.0
  def last_refresh_time(*args)
  end

  # The line_stipple= method is used to set the line pattern to use for drawing.
  # The stipple pattern is given as a string.
  # Valid strings are:
  #   "." (Dotted Line),
  #   "-" (Short Dashes Line),
  #   "_" (Long Dashes Line),
  #   "-.-" (Dash Dot Dash Line),
  #   "" (Solid Line).
  #
  # This method is usually invoked within the draw method of a tool.
  #
  # @example
  #   point8 = Geom::Point3d.new 0,0,0
  #   point9 = Geom::Point3d.new 100,100,100
  #   view.line_stipple = "-.-"
  #   view = view.draw_lines point8, point9
  #
<<<<<<< HEAD
  # @param pattern [String] A string stipple pattern, such as "-.-"
=======
  # @param [String] pattern
  #   A string stipple pattern, such as "-.-"
>>>>>>> 860f5f21
  #
  # @return [Sketchup::View] the View object
  #
  # @version SketchUp 6.0
  def line_stipple=(pattern)
  end

  # The line_width= method is used to set the line width to use for drawing. The
  # value is a Double indicating the desired width in pixels.
  #
  # This method is usually invoked within the draw method of a tool.
  #
  # @example
  #   view.line_width = width
  #
<<<<<<< HEAD
  # @param width [Integer] The width in pixels.
=======
  # @param [Integer] width
  #   The width in pixels.
>>>>>>> 860f5f21
  #
  # @return [Integer]
  #
  # @version SketchUp 6.0
  def line_width=(width)
  end

  # The lock_inference method is used to lock or unlock an inference.
  #
  # This method will typically be called from inside a tool class when the user
  # presses the shift key.
  #
  # With no arguments it unlocks all inferences. With one or two arguments, it
  # locks the inference based on the given InputPoint(s).
  #
  # @example
  #   view = view.lock_inference
  #   view = view.lock_inference(inputpoint)
  #   view = view.lock_inference(inputpoint1, inputpoint2)
  #
  # @overload lock_inference
  #
  #
<<<<<<< HEAD
  # @param inputpoint [Sketchup::InputPoint] (optional)
  #   1st InputPoint to inference to.
  #
  # @param inputpoint2 [Sketchup::InputPoint] (optional)
  #   2nd InputPoint to inference to.
  #
  # @return [Sketchup::View] a View object
  #
  # @version SketchUp 6.0
  def lock_inference(inputpoint = nil, inputpoint2 = nil)
=======
  # @overload lock_inference(inputpoint)
  #
  #   @param [Sketchup::InputPoint] inputpoint
  #     1st InputPoint to inference to.
  #
  # @overload lock_inference(inputpoint, inputpoint2)
  #
  #   @param [Sketchup::InputPoint] inputpoint
  #     1st InputPoint to inference to.
  #   @param [Sketchup::InputPoint] inputpoint2
  #     2nd InputPoint to inference to.
  #
  # @return [Sketchup::View] a View object
  #
  # @version SketchUp 6.0
  def lock_inference(*args)
>>>>>>> 860f5f21
  end

  # The model method is used to retrieve the model for the current view.
  #
  # @example
  #   model = view.model
  #
  # @return [Sketchup::Model] the model for this view
  #
  # @version SketchUp 6.0
  def model
  end

  # The pick_helper method is used to retrieve a pick helper for the view. See
  # the PickHelper class for information on pick helpers.
  #
  # This call returns an initialized PickHelper.
  #
  # @example
  #   model = Sketchup.active_model
  #   view = model.active_view
  #   ph = view.pick_helper
  #
  # @overload pick_helper
  #
  #   @return [Sketchup::PickHelper] a PickHelper object
  #
  # @overload pick_helper(x, y, aperture = 0)
  #
<<<<<<< HEAD
  #   @param x [Integer]
  #   @param y [Integer] y
  #   @param aperture [Integer]
=======
  #   @param [Integer] x
  #   @param [Integer] y
  #   @param [Integer] aperture
>>>>>>> 860f5f21
  #   @return [Sketchup::PickHelper] a PickHelper object
  #
  # @version SketchUp 6.0
  def pick_helper(*args)
  end

  # The pickray method is used to retrieve a ray passing through a given screen
  # position in the viewing direction.
  #
  # @example
  #   ray = view.pickray x, y
  #
  # @overload pickray(screen_point)
  #
<<<<<<< HEAD
  #   @param screen_point [Array(Integer, Integer)]
=======
  #   @param [Array(Integer, Integer)] screen_point
>>>>>>> 860f5f21
  #   @return [Array(Geom::Point3d, Geom::Vector3d)] a ray
  #
  # @overload pickray(x, y)
  #
<<<<<<< HEAD
  #   @param x [Integer]
  #   @param y [Integer]
=======
  #   @param [Integer] x
  #   @param [Integer] y
>>>>>>> 860f5f21
  #   @return [Array(Geom::Point3d, Geom::Vector3d)] a ray
  #
  # @version SketchUp 6.0
  def pickray(*args)
  end

  # The pixels_to_model method is used to compute a model size from a pixel size
  # at a given point.
  #
  # This method is useful for deciding how big to draw something based on a
  # desired size in pixels.
  #
  # @example
  #   size = view.pixels_to_model pixels, point
  #
<<<<<<< HEAD
  # @param pixels [Numeric]
  #   The pixel size.
  #
  # @param point [Geom::Point3d]
=======
  # @param [Numeric] pixels
  #   The pixel size.
  #
  # @param [Geom::Point3d] point
>>>>>>> 860f5f21
  #   A Point3d object where the size will be calculated from.
  #
  # @return [Float] the model size
  #
  # @version SketchUp 6.0
  def pixels_to_model(pixels, point)
  end

  # The refresh method is used to immediately force a redraw of the view.
  #
  # @example
  #   model = Sketchup.active_model
  #   view = model.active_view
  #   refreshed_view = view.refresh
  #
  # @note This method might impact performance and if used incorrectly cause
  #   instability or crashes. Don't use this unless you have verified that
  #   you cannot use {#invalidate} instead.
  #
  # @return [Sketchup::View] the refreshed View object
  #
  # @version SketchUp 7.1
  def refresh
  end

  # The remove_observer method is used to remove an observer from the current
  # object.
  #
  # @example
  #   view = Sketchup.active_model.active_view
  #   status = view.remove_observer observer
  #
<<<<<<< HEAD
  # @param observer [Object]
=======
  # @param [Object] observer
>>>>>>> 860f5f21
  #   An observer.
  #
  # @return [Boolean] true if successful, false if unsuccessful.
  #
  # @version SketchUp 6.0
  def remove_observer(observer)
  end

  # The screen_coords method is used to retrieve the screen coordinates of the
  # given point on the screen.
  #
  # The x and y values returned correspond to the x and y screen coordinates.
  # Ignore the z values.  If the referenced point is not in the current
  # viewport,  the x and/or y value may be negative.
  #
  # @example
  #   point = view.screen_coords(ORIGIN)
  #
<<<<<<< HEAD
  # @param point3d [Geom::Point3d] A Point3d object.
=======
  # @param [Geom::Point3d] point3d
  #   A Point3d object.
>>>>>>> 860f5f21
  #
  # @return [Geom::Point3d] A Point3d containing the screen position
  #
  # @version SketchUp 6.0
  def screen_coords(point3d)
  end

  # Set the drawing color for the view based on the direction of a line that you
  # want to draw. These colors will match the axes colors in the SketchUp model
  # (typically blue for straight up and down, etc.)
  #
  # This method is usually invoked within the draw method of a tool.
  #
  # @example
  #   view = view.set_color_from_line point1, point2
  #
<<<<<<< HEAD
  # @param point1 [Geom::Point3d]
  #   Point3d object representing first point in the line.
  #
  # @param point2 [Geom::Point3d]
  #   Point3d object representing second point in the line.
=======
  # @param [Geom::Point3d] point1
  #   Point3d object representing first point in the line.
  #
  # @param [Geom::Point3d] point2
  #   Point3d object representing the second point in the line.
>>>>>>> 860f5f21
  #
  # @return [Sketchup::View] a View object
  #
  # @version SketchUp 6.0
  def set_color_from_line(point1, point2)
  end

  # The show_frame method is used to show a frame of an Animation object in the
  # current view.
  #
  # You can supply an optional delay in seconds to wait before showing the next
  # frame. This can be useful to control the speed at which the animation runs.
  #
  # @example
  #   status = view.show_frame delay
  #
<<<<<<< HEAD
  # @param delay [Numeric]
=======
  # @param [Numeric] delay
>>>>>>> 860f5f21
  #   An optional delay in seconds.
  #
  # @return [Sketchup::View]
  #
  # @version SketchUp 6.0
  def show_frame(delay)
  end

  # Set a tooltip to display in the view. This is useful for displaying tooltips
  # in a tool that you write in Ruby.
  #
  # @example
  #   tooltip = view.tooltip = string
  #
<<<<<<< HEAD
  # @param string [String]
=======
  # @param [String] string
>>>>>>> 860f5f21
  #   The string tooltip.
  #
  # @return [String] the new tooltip string
  #
  # @version SketchUp 6.0
  def tooltip=(string)
  end

  # The vpheight method is used to retrieve the height of the viewport for the
  # view.
  #
  # @example
  #   model = Sketchup.active_model
  #   view = model.active_view
  #   height = view.vpheight
  #
  # @return [Integer] the height of the viewport in pixels.
  #
  # @version SketchUp 6.0
  def vpheight
  end

  # The vpwidth method is used to retrieve the width of the viewport for the
  # view.
  #
  # @example
  #   width = view.vpwidth
  #
  # @return [Integer] the width of the viewport in pixels.
  #
  # @version SketchUp 6.0
  def vpwidth
  end

  # The write_image method is used to write the current view to an image file.
  #
  # All arguments except for the filename are optional.
  #
  # If antialias is specified, it should be either true or false.
  #
  # If a hash is passed as the first parameter, then the contents of that hash
  # define how the image is exported.
  # The keys are:
  #  - filename        The filename for the saved image.
  #  - width           (optional) Width in pixels (max 16000).
  #  - height          (optional) Height in pixels (max 16000).
  #  - antialias       (optional) true or false
  #  - compression     (optional) Float compression factor for JPEG images,
  #                    between 0.0 and 1.0
  #  - transparent     true or false
  #
  # @example
  #   depth = 100
  #   width = 100
  #   model = Sketchup.active_model
  #   entities = model.active_entities
  #   pts = []
  #   pts[0] = [0, 0, 0]
  #   pts[1] = [width, 0, 0]
  #   pts[2] = [width, depth, 0]
  #   pts[3] = [0, depth, 0]
  #   # Add the face to the entities in the model
  #   face = entities.add_face pts
  #   UI.messagebox "Now Lets Write the Image"
  #   view = model.active_view
  #   # Puts in SketchUp install directory by default
  #   status = view.write_image "test.jpg"
  #   keys = {
  #     :filename => "c:/tmp/write_image.png",
  #     :width => 640,
  #     :height => 480,
  #     :antialias => false,
  #     :compression => 0.9,
  #     :transparent => true
  #   }
  #   model = Sketchup.active_model
  #   view = model.active_view
  #   view.write_image keys
  #
<<<<<<< HEAD
  # @param filename_or_hash [String, Hash]
  #   The filename for the saved image or a hash
  #   containing a set of keys.
  #
  # @param width [Integer]
  #   Width in pixels, defaults to the current viewport width {#vpwidth}.
  #
  # @param height [Integer]
  #   Height in pixels, defaults to the current viewport height {#vpheight}.
  #
  # @param compression [Float]
  #   Float compression factor for JPEG images,
  #   between 0.0 and 1.0
  #
  # @param antialias [Boolean]
  #   true or false
  #
  # @return [Boolean]
  #
  # @version SketchUp 6.0
  def write_image(filename_or_hash, width = nil, height = nil, antialias = false, compression = nil)
=======
  # @overload write_image(filename, width = view.vpwidth, height = view.vpheight, antialias = false, compression = 1.0)
  #
  #   @param [String] filename
  #     The filename for the saved image
  #   @param [Integer] width
  #     Width in pixels, defaults to the current viewport width {#vpwidth}.
  #   @param [Integer] height
  #     Height in pixels, defaults to the current viewport height {#vpheight}.
  #   @param [Boolean] antialias
  #     true or false
  #   @param [Float] compression
  #     Float compression factor for JPEG images,
  #     between 0.0 and 1.0
  #
  # @overload write_image(options)
  #
  #   @param [Hash] options
  #
  # @return [Boolean]
  #
  # @version SketchUp 6.0
  def write_image(*args)
>>>>>>> 860f5f21
  end

  # The zoom method is used to zoom in or out by some zoom factor.
  #
  # @example
  #   view = view.zoom factor
  #   view = view.zoom selection
  #   view = view.zoom entity
  #   view = view.zoom array_of_entities
  #
<<<<<<< HEAD
  # @param zoom_or_ents [Numeric, Sketchup::Selection, Sketchup::Entity, Array<Sketchup::Entity>]
=======
  # @param [Numeric, Sketchup::Selection, Sketchup::Entity, Array<Sketchup::Entity>] zoom_or_ents
>>>>>>> 860f5f21
  #   A Float zoom factor from 1.0 or larger or an Array or
  #   collection of entities to "zoom extents" around.
  #
  # @return [Sketchup::View] the zoomed View object
  #
  # @version SketchUp 6.0
  def zoom(zoom_or_ents)
  end

  # The zoom_extents method is used to zoom to the extents about the entire
  # model, as if the user has selected the zoom extents command from the menu.
  #
  # @example
  #   view = Sketchup.active_model.active_view
  #   new_view = view.zoom_extents
  #
  # @return [Sketchup::View] the zoomed View object
  #
  # @version SketchUp 6.0
  def zoom_extents
  end

end<|MERGE_RESOLUTION|>--- conflicted
+++ resolved
@@ -22,11 +22,7 @@
   #   view = Sketchup.active_model.active_view
   #   status = view.add_observer observer
   #
-<<<<<<< HEAD
-  # @param observer [Object]
-=======
   # @param [Object] observer
->>>>>>> 860f5f21
   #   An observer.
   #
   # @return [Boolean] true if successful, false if unsuccessful.
@@ -49,11 +45,7 @@
   #     UI.messagebox "Failure"
   #   end
   #
-<<<<<<< HEAD
-  # @param animation [#nextFrame]
-=======
   # @param [#nextFrame] animation
->>>>>>> 860f5f21
   #   An Animation object.
   #
   # @return [#nextFrame] the newly set Animation object
@@ -106,13 +98,8 @@
   # @overload camera=(camera_and_transition)
   #
   #   @param camera_and_transition [Array(Sketchup::Camera, Float)]
-<<<<<<< HEAD
-  #       The second item in the array represent the transition time from the
-  #       existing camera to the new one
-=======
   #     The second item in the array represents the transition time from the
   #     existing camera to the new one
->>>>>>> 860f5f21
   #   @return [Array(Sketchup::Camera, Float)]
   #
   # @version SketchUp 6.0
@@ -150,11 +137,7 @@
   # @example
   #   point = view.corner index
   #
-<<<<<<< HEAD
-  # @param index [Integer]
-=======
   # @param [Integer] index
->>>>>>> 860f5f21
   #   A value between (or including) 0 and 3 identifying the
   #   corner whose coordinate you want to retrieve.
   #
@@ -237,11 +220,7 @@
   #   {Tool#getExtents} which returns a bounding box large enough to include the
   #   points you draw. Otherwise your drawing will be clipped.
   #
-<<<<<<< HEAD
-  # @param openglenum [Integer]
-=======
   # @param [Integer] openglenum
->>>>>>> 860f5f21
   #   The item you are going to draw, one of the constants
   #   from the comments, such as +GL_LINES+.
   #
@@ -274,13 +253,7 @@
   #   ]
   #   view.draw2d(GL_LINE_STRIP, points)
   #
-<<<<<<< HEAD
-  # @param points [Array<Geom::Point3d>]
-  #
-  # @param openglenum [Integer]
-=======
   # @param [Integer] openglenum
->>>>>>> 860f5f21
   #   An OpenGL enumerator (unsigned integer). See
   #   comments in the {#draw} method for a list of constants.
   #
@@ -316,11 +289,7 @@
   # @overload draw_lines(pts)
   #
   #   @param pts [Array<Geom::Point3d>] An array of Point3d objects.
-<<<<<<< HEAD
-  #   @return [Sketchup::View] returns the a View object
-=======
   #   @return [Sketchup::View] returns the View object
->>>>>>> 860f5f21
   #
   # @version SketchUp 6.0
   def draw_line(*args)
@@ -361,36 +330,20 @@
   #   # returns a view
   #   status = view.draw_points point3, 10, 1, "red"
   #
-<<<<<<< HEAD
-  # @param pts [Array<Geom::Point3d>]
-  #   An array of Point3d objects.
-  #
-  # @param pointsize [Integer] (optional)
-  #   Size of the point in pixels.
-  #
-  # @param pointcolor [Sketchup::Color] (optional)
-  #   Color of the point.
-  #
-  # @param pointstyle [Integer] (optional)
-=======
   # @param [Array<Geom::Point3d>] pts
   #   An array of Point3d objects.
   #
   # @param [Integer] pointstyle
->>>>>>> 860f5f21
   #   Style of the point. 1 = open square,
   #   2 = filled square, 3 = "+", 4 = "X", 5 = "*",
   #   6 = open triangle, 7 = filled triangle.
   #
-<<<<<<< HEAD
-=======
   # @param [Sketchup::Color] pointcolor
   #   Color of the point.
   #
   # @param [Integer] pointsize
   #   Size of the point in pixels.
   #
->>>>>>> 860f5f21
   # @return [Sketchup::View] a View object
   #
   # @version SketchUp 6.0
@@ -490,12 +443,8 @@
   # @example
   #   view = view.drawing_color = color
   #
-<<<<<<< HEAD
-  # @param color [Sketchup::Color, String] A Color object.
-=======
   # @param [Sketchup::Color, String] color
   #   A Color object.
->>>>>>> 860f5f21
   #
   # @return [Sketchup::View]
   #
@@ -514,12 +463,8 @@
   # @example
   #   view.dynamic = true
   #
-<<<<<<< HEAD
-  # @param value [Boolean] true or false
-=======
   # @param [Boolean] value
   #   true or false
->>>>>>> 860f5f21
   #
   # @return [Boolean]
   #
@@ -547,12 +492,8 @@
   #   my_view.field_of_view = 45
   #   my_view.invalidate
   #
-<<<<<<< HEAD
-  # @param fov [Numeric] the field of view
-=======
   # @param [Numeric] fov
   #   the field of view
->>>>>>> 860f5f21
   #
   # @return [Numeric]
   #
@@ -584,13 +525,7 @@
   #   view = model.active_view
   #   status = view.inference_locked
   #
-<<<<<<< HEAD
-  # @return [Boolean] true if locked, false if unlocked
-=======
   # @return [Boolean]
-  #
-  # @return [Boolean]
->>>>>>> 860f5f21
   #
   # @version SketchUp 6.0
   def inference_locked?
@@ -605,14 +540,6 @@
   # @example
   #   inputpoint = view.inputpoint x, y, inputpoint1
   #
-<<<<<<< HEAD
-  # @param x [Numeric] A x value.
-  #
-  # @param y [Numeric] A y value.
-  #
-  # @param inputpoint1 [Sketchup::InputPoint] An InputPoint object.
-  #
-=======
   # @param [Numeric] x
   #   A x value.
   #
@@ -622,7 +549,6 @@
   # @param [Numeric] y
   #   A y value.
   #
->>>>>>> 860f5f21
   # @return [Sketchup::InputPoint]
   #
   # @version SketchUp 6.0
@@ -674,12 +600,8 @@
   #   view.line_stipple = "-.-"
   #   view = view.draw_lines point8, point9
   #
-<<<<<<< HEAD
-  # @param pattern [String] A string stipple pattern, such as "-.-"
-=======
   # @param [String] pattern
   #   A string stipple pattern, such as "-.-"
->>>>>>> 860f5f21
   #
   # @return [Sketchup::View] the View object
   #
@@ -695,12 +617,8 @@
   # @example
   #   view.line_width = width
   #
-<<<<<<< HEAD
-  # @param width [Integer] The width in pixels.
-=======
   # @param [Integer] width
   #   The width in pixels.
->>>>>>> 860f5f21
   #
   # @return [Integer]
   #
@@ -724,18 +642,6 @@
   # @overload lock_inference
   #
   #
-<<<<<<< HEAD
-  # @param inputpoint [Sketchup::InputPoint] (optional)
-  #   1st InputPoint to inference to.
-  #
-  # @param inputpoint2 [Sketchup::InputPoint] (optional)
-  #   2nd InputPoint to inference to.
-  #
-  # @return [Sketchup::View] a View object
-  #
-  # @version SketchUp 6.0
-  def lock_inference(inputpoint = nil, inputpoint2 = nil)
-=======
   # @overload lock_inference(inputpoint)
   #
   #   @param [Sketchup::InputPoint] inputpoint
@@ -752,7 +658,6 @@
   #
   # @version SketchUp 6.0
   def lock_inference(*args)
->>>>>>> 860f5f21
   end
 
   # The model method is used to retrieve the model for the current view.
@@ -782,15 +687,9 @@
   #
   # @overload pick_helper(x, y, aperture = 0)
   #
-<<<<<<< HEAD
-  #   @param x [Integer]
-  #   @param y [Integer] y
-  #   @param aperture [Integer]
-=======
   #   @param [Integer] x
   #   @param [Integer] y
   #   @param [Integer] aperture
->>>>>>> 860f5f21
   #   @return [Sketchup::PickHelper] a PickHelper object
   #
   # @version SketchUp 6.0
@@ -805,22 +704,13 @@
   #
   # @overload pickray(screen_point)
   #
-<<<<<<< HEAD
-  #   @param screen_point [Array(Integer, Integer)]
-=======
   #   @param [Array(Integer, Integer)] screen_point
->>>>>>> 860f5f21
   #   @return [Array(Geom::Point3d, Geom::Vector3d)] a ray
   #
   # @overload pickray(x, y)
   #
-<<<<<<< HEAD
-  #   @param x [Integer]
-  #   @param y [Integer]
-=======
   #   @param [Integer] x
   #   @param [Integer] y
->>>>>>> 860f5f21
   #   @return [Array(Geom::Point3d, Geom::Vector3d)] a ray
   #
   # @version SketchUp 6.0
@@ -836,17 +726,10 @@
   # @example
   #   size = view.pixels_to_model pixels, point
   #
-<<<<<<< HEAD
-  # @param pixels [Numeric]
-  #   The pixel size.
-  #
-  # @param point [Geom::Point3d]
-=======
   # @param [Numeric] pixels
   #   The pixel size.
   #
   # @param [Geom::Point3d] point
->>>>>>> 860f5f21
   #   A Point3d object where the size will be calculated from.
   #
   # @return [Float] the model size
@@ -879,11 +762,7 @@
   #   view = Sketchup.active_model.active_view
   #   status = view.remove_observer observer
   #
-<<<<<<< HEAD
-  # @param observer [Object]
-=======
   # @param [Object] observer
->>>>>>> 860f5f21
   #   An observer.
   #
   # @return [Boolean] true if successful, false if unsuccessful.
@@ -902,12 +781,8 @@
   # @example
   #   point = view.screen_coords(ORIGIN)
   #
-<<<<<<< HEAD
-  # @param point3d [Geom::Point3d] A Point3d object.
-=======
   # @param [Geom::Point3d] point3d
   #   A Point3d object.
->>>>>>> 860f5f21
   #
   # @return [Geom::Point3d] A Point3d containing the screen position
   #
@@ -924,19 +799,11 @@
   # @example
   #   view = view.set_color_from_line point1, point2
   #
-<<<<<<< HEAD
-  # @param point1 [Geom::Point3d]
-  #   Point3d object representing first point in the line.
-  #
-  # @param point2 [Geom::Point3d]
-  #   Point3d object representing second point in the line.
-=======
   # @param [Geom::Point3d] point1
   #   Point3d object representing first point in the line.
   #
   # @param [Geom::Point3d] point2
   #   Point3d object representing the second point in the line.
->>>>>>> 860f5f21
   #
   # @return [Sketchup::View] a View object
   #
@@ -953,11 +820,7 @@
   # @example
   #   status = view.show_frame delay
   #
-<<<<<<< HEAD
-  # @param delay [Numeric]
-=======
   # @param [Numeric] delay
->>>>>>> 860f5f21
   #   An optional delay in seconds.
   #
   # @return [Sketchup::View]
@@ -972,11 +835,7 @@
   # @example
   #   tooltip = view.tooltip = string
   #
-<<<<<<< HEAD
-  # @param string [String]
-=======
   # @param [String] string
->>>>>>> 860f5f21
   #   The string tooltip.
   #
   # @return [String] the new tooltip string
@@ -1056,29 +915,6 @@
   #   view = model.active_view
   #   view.write_image keys
   #
-<<<<<<< HEAD
-  # @param filename_or_hash [String, Hash]
-  #   The filename for the saved image or a hash
-  #   containing a set of keys.
-  #
-  # @param width [Integer]
-  #   Width in pixels, defaults to the current viewport width {#vpwidth}.
-  #
-  # @param height [Integer]
-  #   Height in pixels, defaults to the current viewport height {#vpheight}.
-  #
-  # @param compression [Float]
-  #   Float compression factor for JPEG images,
-  #   between 0.0 and 1.0
-  #
-  # @param antialias [Boolean]
-  #   true or false
-  #
-  # @return [Boolean]
-  #
-  # @version SketchUp 6.0
-  def write_image(filename_or_hash, width = nil, height = nil, antialias = false, compression = nil)
-=======
   # @overload write_image(filename, width = view.vpwidth, height = view.vpheight, antialias = false, compression = 1.0)
   #
   #   @param [String] filename
@@ -1101,7 +937,6 @@
   #
   # @version SketchUp 6.0
   def write_image(*args)
->>>>>>> 860f5f21
   end
 
   # The zoom method is used to zoom in or out by some zoom factor.
@@ -1112,11 +947,7 @@
   #   view = view.zoom entity
   #   view = view.zoom array_of_entities
   #
-<<<<<<< HEAD
-  # @param zoom_or_ents [Numeric, Sketchup::Selection, Sketchup::Entity, Array<Sketchup::Entity>]
-=======
   # @param [Numeric, Sketchup::Selection, Sketchup::Entity, Array<Sketchup::Entity>] zoom_or_ents
->>>>>>> 860f5f21
   #   A Float zoom factor from 1.0 or larger or an Array or
   #   collection of entities to "zoom extents" around.
   #
