--- conflicted
+++ resolved
@@ -40,11 +40,7 @@
   #     UI.messagebox("c1 sorts before c2")
   #   end
   #
-<<<<<<< HEAD
-  # @param compdef2 [Sketchup::ComponentDefinition]
-=======
   # @param [Sketchup::ComponentDefinition] compdef2
->>>>>>> 860f5f21
   #   The second component definition in the comparison.
   #
   # @return [Integer] a -1 if component1 is less then component2. A 1
@@ -66,11 +62,7 @@
   #     UI.messagebox("These definitions are the same.")
   #   end
   #
-<<<<<<< HEAD
-  # @param compdef2 [Sketchup::ComponentDefinition]
-=======
   # @param [Sketchup::ComponentDefinition] compdef2
->>>>>>> 860f5f21
   #   The second component definition in the comparison.
   #
   # @return [Boolean] true if the ComponentDefinition objects are
@@ -89,17 +81,10 @@
   #   definition = Sketchup.active_model.definitions.first
   #   success = definition.add_classification("IFC 2x3", "IfcDoor")
   #
-<<<<<<< HEAD
-  # @param schema_name [String]
-  #   a String - Schema name to add
-  #
-  # @param schema_type [String]
-=======
   # @param [String] schema_name
   #   a String - Schema name to add
   #
   # @param [String] schema_type
->>>>>>> 860f5f21
   #   a String - Schema type to add
   #
   # @return [Boolean] true if the classification succeeds. Otherwise false.
@@ -114,11 +99,7 @@
   #   componentdefinition = Sketchup.active_model.definitions[0]
   #   status = componentdefinition.add_observer observer
   #
-<<<<<<< HEAD
-  # @param observer [Object]
-=======
   # @param [Object] observer
->>>>>>> 860f5f21
   #   An observer.
   #
   # @return [Boolean] true if successful, false if unsuccessful.
@@ -237,11 +218,7 @@
   #   path = ["IFC 2x3", "IfcDoor", "ObjectType", "IfcLabel"]
   #   value = definition.get_classification_value(path)
   #
-<<<<<<< HEAD
-  # @param path [Array<String>]
-=======
   # @param [Array<String>] path
->>>>>>> 860f5f21
   #   An array composed of the key path to the value.
   #
   # @return [Object, nil] a Ruby object if successful, nil otherwise.
@@ -261,12 +238,7 @@
   #   componentdefinition = definitions.load path
   #   status = componentdefinition.group?
   #
-<<<<<<< HEAD
-  # @return [Boolean] true if the definition is used to hold a
-  #   group, false if the definition does not hold a group.
-=======
   # @return [Boolean]
->>>>>>> 860f5f21
   #
   # @version SketchUp 6.0
   def group?
@@ -293,12 +265,7 @@
   #   componentdefinition = Sketchup.active_model.definitions[0]
   #   status = componentdefinition.hidden?
   #
-<<<<<<< HEAD
-  # @return [Boolean] true if the definition should be hidden, false
-  #   if the definition should not be hidden
-=======
   # @return [Boolean]
->>>>>>> 860f5f21
   #
   # @version SketchUp 6.0
   def hidden?
@@ -317,13 +284,7 @@
   #     UI.messagebox "Component definition does not define an image"
   #   end
   #
-<<<<<<< HEAD
-  # @return [Boolean] true if the component definition defines an
-  #   image, false if the component definition does not
-  #   define an image.
-=======
   # @return [Boolean]
->>>>>>> 860f5f21
   #
   # @version SketchUp 6.0
   def image?
@@ -375,11 +336,7 @@
   #   componentdefinition = Sketchup.active_model.definitions[0]
   #   instances = componentdefinition.instances
   #
-<<<<<<< HEAD
-  # @return [Array<Sketchup::ComponentInstance>] an array of ComponentInstances 
-=======
   # @return [Array<Sketchup::ComponentInstance>] an array of ComponentInstances
->>>>>>> 860f5f21
   #   (if successful)
   #
   # @version SketchUp 6.0
@@ -400,13 +357,7 @@
   #   componentdefinition = definitions.load path
   #   status = componentdefinition.internal?
   #
-<<<<<<< HEAD
-  # @return [Boolean] true if the component definition is internal
-  #   to SketchUp's Component Browser.  False if the
-  #   component definition is not internal to SketchUp.
-=======
   # @return [Boolean]
->>>>>>> 860f5f21
   #
   # @version SketchUp 6.0
   def internal?
@@ -508,19 +459,11 @@
   #   definition = Sketchup.active_model.definitions.first
   #   success = definition.remove_classification("IFC 2x3", "IfcDoor")
   #
-<<<<<<< HEAD
-  # @param schema_name [String]
-  #   a String - Schema name to remove
-  #
-  # @param schema_type [String]
-  #   a String - Schema type to remove. If not provided or an
-=======
   # @param [String] schema_name
   #   Schema name to remove
   #
   # @param [String] schema_type
   #   Schema type to remove. If not provided or an
->>>>>>> 860f5f21
   #   empty string, the currently applied schema type for the
   #   given schema name will be removed.
   #
@@ -537,11 +480,7 @@
   #   componentdefinition = Sketchup.active_model.definitions[0]
   #   status = componentdefinition.remove_observer observer
   #
-<<<<<<< HEAD
-  # @param observer [Object]
-=======
   # @param [Object] observer
->>>>>>> 860f5f21
   #   An observer.
   #
   # @return [Boolean] true if successful, false if unsuccessful.
@@ -557,11 +496,7 @@
   #   my_definition = Sketchup.active_model.definitions[0]
   #   success = my_definition.save_as "c:\\myComponent.skp"
   #
-<<<<<<< HEAD
-  # @param file_path [String]
-=======
   # @param [String] file_path
->>>>>>> 860f5f21
   #   Local file path to save the .skp file to.
   #
   # @return [Boolean] true if successful
@@ -596,14 +531,7 @@
   #   path = ["IFC 2x3", "IfcDoor", "ObjectType", "IfcLabel"]
   #   success = definition.set_classification_value(path, "Room 101")
   #
-<<<<<<< HEAD
-  # @param value [Object]
-  #   A value valid for that specific attribute.
-  #
-  # @param path [Array<String>]
-=======
   # @param [Array<String>] path
->>>>>>> 860f5f21
   #   An array composed of the key path to the value.
   #
   # @param [Object] value
