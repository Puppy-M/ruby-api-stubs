# Copyright:: Copyright 2017 Trimble Inc.
# License:: The MIT License (MIT)

# The Edge class contains methods modifying and extracting information for
# edges.
#
# @version SketchUp 6.0
class Sketchup::Edge < Sketchup::Drawingelement

  # Instance Methods

  # The all_connected method retrieves all of the entities connected to an edge,
  # including the edge itself.
  #
  # @example
  #   depth = 100
  #   width = 100
  #   model = Sketchup.active_model
  #   entities = model.active_entities
  #   pts = []
  #   pts[0] = [0, 0, 0]
  #   pts[1] = [width, 0, 0]
  #   pts[2] = [width, depth, 0]
  #   pts[3] = [0, depth, 0]
  #   # Add the face to the entities in the model
  #   face = entities.add_face pts
  #   # I just happen to know that the second and third entities in the
  #   # entities objects are edges.
  #   entity1 = entities[1]
  #   entity2 = entities[2]
  #   edges = entity1.all_connected
  #   if (edges)
  #     UI.messagebox edges.to_s
  #   else
  #     UI.messagebox "Failure"
  #   end
  #
  # @return [Array<Sketchup::Entity>] the edge and entities connected to that edge
  #
  # @version SketchUp 6.0
  def all_connected
  end

  # The common_face method is used to identify a face that is common to two
  # edges.
  #
  # @example
  #   depth = 100
  #   width = 100
  #   model = Sketchup.active_model
  #   entities = model.active_entities
  #   pts = []
  #   pts[0] = [0,0,0]
  #   pts[1] = [width,0,0]
  #   pts[2] = [width,depth,0]
  #   pts[3] = [0,depth,0]
  #   # Add the face to the entities in the model
  #   face = entities.add_face pts
  #   # I know that the second and third entity objects are edges
  #   entity1 = entities[1]
  #   entity2 = entities[2]
  #   UI.messagebox entity1
  #   UI.messagebox entity2
  #   face = entity1.common_face entity2
  #   if (face)
  #     UI.messagebox face
  #   else
  #     UI.messagebox "Failure: No Common Face"
  #   end
  #
<<<<<<< HEAD
  # @param edge2 [Sketchup::Edge]
=======
  # @param [Sketchup::Edge] edge2
>>>>>>> 860f5f21
  #   The face whose edge you are checking for commonality.
  #
  # @return [Sketchup::Face, nil] the Face object that is common to the two edges
  #   if successful
  #
  # @version SketchUp 6.0
  def common_face(edge2)
  end

  # The curve method is used to get the Curve object that this edge belongs
  # to, if any. Note that if the edge is part of an arc instead of a random
  # curve, then this method will return an ArcCurve object.
  #
  # @example
  #   edge = Sketchup.active_model.entities.add_line([0,0,0],[100,100,0])
  #   curve = edge.curve
  #   if (curve)
  #     # If it is a curve, display a pointer to the curve
  #     UI.messagebox curve
  #   else
  #     UI.messagebox "Failure: Not a Curve"
  #   end
  #
  # @return [Sketchup::Curve, nil] returns a Curve object if it is a
  #   curve, nil if it is not a curve
  #
  # @version SketchUp 6.0
  def curve
  end

  # The end method is used to retrieve the Vertex object at the end of the edge.
  #
  # @example
  #   edge = Sketchup.active_model.entities.add_line([0,0,0],[100,100,0])
  #   vertex = edge.end
  #   if (vertex)
  #     # display a pointer to the Vertex
  #     UI.messagebox vertex
  #   else
  #     UI.messagebox "Failure"
  #   end
  #   point = vertex.position
  #   # Let's get the Point3d of the vertex
  #   if (point)
  #     UI.messagebox point
  #   else
  #     UI.messagebox "Failure"
  #   end
  #
  # @return [Sketchup::Vertex] a Vertex object if successful
  #
  # @version SketchUp 6.0
  def end
  end

  # The explode_curve method is used to explode an edge as though it were an
  # ArcCurve.
  #
  # @example
  #   depth = 100
  #   width = 100
  #   model = Sketchup.active_model
  #   entities = model.active_entities
  #   pts = []
  #   pts[0] = [0, 0, 0]
  #   pts[1] = [width, 0, 0]
  #   pts[2] = [width, depth, 0]
  #   pts[3] = [0, depth, 0]
  #   # Add the face to the entities in the model
  #   face = entities.add_face pts
  #   # I just happen to know that the second entity in the
  #   # entities objects is an edge.
  #   entity1 = entities[1]
  #   curve = entity1.explode_curve
  #   if (curve)
  #     UI.messagebox curve
  #   else
  #     UI.messagebox "Failure"
  #   end
  #
  # @return [Sketchup::Edge] an exploded edge object if successful
  #
  # @version SketchUp 6.0
  def explode_curve
  end

  # The faces method is used to retrieve all of the faces common to the edge.
  #
  # @example
  #   edge = Sketchup.active_model.entities.add_line([0,0,0],[100,100,0])
  #   faces = edge.faces
  #   if (faces)
  #     # Display the pointer to the first face returned in the array
  #     UI.messagebox faces[0]
  #   else
  #     UI.messagebox "Failure: No Faces Found"
  #   end
  #
  # @return [Array<Sketchup::Face>] an array of Face objects if successful, false
  #   if unsuccessful
  #
  # @version SketchUp 6.0
  def faces
  end

  # The find_faces method is used to create all of the Faces that can be created
  # with this edge. For example, if you use the API to draw three edges that form
  # a triangle, the face between them will not show up because you've only drawn
  # the edges, but if you call find_faces on one of the edges, the triangle will
  # be filled in.
  #
  # @example
  #   depth = 100
  #   width = 100
  #   model = Sketchup.active_model
  #   entities = model.active_entities
  #   pts = []
  #   pts[0] = [0, 0, 0]
  #   pts[1] = [width, 0, 0]
  #   pts[2] = [width, depth, 0]
  #   pts[3] = [0, depth, 0]
  #   # Add the face to the entities in the model
  #   face = entities.add_face pts
  #   # I just happen to know that the second entity in the
  #   # entities objects is an edge.
  #   entity1 = entities[1]
  #   # Getting zero.
  #   number = entity1.find_faces
  #   if (number)
  #     UI.messagebox "I created " + number.to_s + " faces."
  #   else
  #     UI.messagebox "Failure"
  #   end
  #
  # @return [Integer] the number of faces found
  #
  # @version SketchUp 6.0
  def find_faces
  end

  # The length method is used to retrieve the length of an edge in current
  # units.
  #
  # You can pass in an optional Transformation (or an array that can represent a
  # transformation), to correct for a parent group's transformation. For example,
  # if an edge is inside of a group that is scaled to 200%, the length method
  # will return the unscaled length of the edge. So by passing a 200%
  # transformation object to this method, you can account for that to get the
  # "visual" length of the edge.
  #
  # @example
  #   edge = Sketchup.active_model.entities.add_line([0,0,0],[100,100,0])
  #   length = edge.length
  #   if (length)
  #     UI.messagebox length
  #   end
  #
  # @overload length
  #
  #   @return [Length] the length of the edge in current units
  #
  # @overload length(transform)
  #
<<<<<<< HEAD
  #   @param transform [Geom::Transformation] A Transformation object or array 
  #                        that can be interpreted as a Transformation object.
=======
  #   @param transform [Geom::Transformation] A Transformation object or array
  #                      that can be interpreted as a Transformation object.
>>>>>>> 860f5f21
  #   @return [Length] the length of the edge in current units
  #
  # @version SketchUp 6.0
  def length(*args)
  end

  # The line method is used to retrieve the line defined by the edge. Lines in
  # SketchUp aren't visible entities but geometric constructs represented by
  # an Array with a Point3d and a Vector3d. See the Geom module and the Array
  # class for more information on lines.
  #
  # @example
  #   edge = Sketchup.active_model.entities.add_line([0,0,0],[100,100,0])
  #   # Returns a 3D ray
  #   line = edge.line
  #   if (line)
  #     UI.messagebox line
  #   else
  #     UI.messagebox "Failure"
  #   end
  #
  # @return [Array(Geom::Point3d, Geom::Vector3d)] an array with a Point3d object
  #   and a Vector3d object.
  #
  # @version SketchUp 6.0
  def line
  end

  # The other_vertex method is used to find the opposite vertex given one vertex
  # of the edge.
  #
  # @example
  #   edge = Sketchup.active_model.entities.add_line([0,0,0],[100,100,0])
  #   # Get the end vertex of an edge
  #   vertex = edge.end
  #   # Should find the starting vertex
  #   othervertex = edge.other_vertex vertex
  #   if (othervertex)
  #     UI.messagebox othervertex
  #   else
  #     UI.messagebox "Failure"
  #   end
  #   # The Point3d for the vertex
  #   point = othervertex.position
  #   if (point)
  #     UI.messagebox point
  #   else
  #     UI.messagebox "Failure"
  #   end
  #
<<<<<<< HEAD
  # @param vertex1 [Sketchup::Vertex]
=======
  # @param [Sketchup::Vertex] vertex1
>>>>>>> 860f5f21
  #   One of the Vertex objects associated with the edge.
  #
  # @return [Sketchup::Vertex] the other Vertex object associated with the edge
  #
  # @version SketchUp 6.0
  def other_vertex(vertex1)
  end

  # The {#reversed_in?} method is used to determine if the edge is reversed in
  # a face's bounding loop.
  #
  # @example
  #   model = Sketchup.active_model
  #   entities = model.active_entities
  #   points = []
  #   points[0] = [0, 0, 0]
  #   points[1] = [9, 0, 0]
  #   points[2] = [9, 9, 0]
  #   points[3] = [0, 9, 0]
  #   # Add the face to the entities in the model
  #   face = entities.add_face(points)
  #   edge = face.edges[0]
  #   if edge.reversed_in?(face)
  #     face.reverse!
  #   end
  #
  # @param [Sketchup::Face] face
  #   The face that is bounded by the edge.
  #
  # @return [Boolean] +true+ if the edge is reversed, +false+ if it is not
  #   reversed. +nil+ if the edge and face is not connected.
  #
  # @see Sketchup::EdgeUse
  #
  # @see Sketchup::Loop
  #
  # @version SketchUp 6.0
  def reversed_in?(face)
  end

  # The {#smooth=} method is used to set the edge to be smooth.
  #
  # A smooth edge will cause the shading between connected faces to blend to a
  # smooth transition. The edge will still be visible.
  #
  # @example
  #   edge = Sketchup.active_model.entities.add_line([0,0,0], [100,100,0])
  #   # Soft and Smooth are normally set in pairs.
  #   edge.soft = true
  #   edge.smooth = true
  #
  # @note The soft and smooth properties are normally set in pairs. You can
  #   observer this when the Soften/Smooth Edges feature or holding down Ctrl
  #   when using the Eraser Tool.
  #
  # @param [Boolean] value
  #
  # @return [Boolean]
  #
  # @see https://help.sketchup.com/en/article/3000097
  #
  # @version SketchUp 6.0
  def smooth=(value)
  end

  # The {#smooth?} method is used to retrieve the current smooth setting for an
  # edge.
  #
  # A smooth edge will cause the shading between connected faces to blend to a
  # smooth transition. The edge will still be visible.
  #
  # @example
  #   edge = Sketchup.active_model.entities.add_line([0,0,0], [100,100,0])
  #   # Soft and Smooth are normally set in pairs.
  #   edge.smooth = !edge.smooth?
  #   edge.soft = edge.smooth?
  #
  # @return [Boolean]
  #
  # @see https://help.sketchup.com/en/article/3000097
  #
  # @version SketchUp 6.0
  def smooth?
  end

  # The {#soft=} method is used to set the edge to be soft.
  #
  # A soft edge will cause the connected faces to be treated as a surface. This
  # means that if you have Hidden Geometry off and select one face it will also
  # select all faces connected with soft edges. A soft edge will also appear
  # hidden.
  #
  # @example
  #   edge = Sketchup.active_model.entities.add_line([0,0,0], [100,100,0])
  #   # Soft and Smooth are normally set in pairs.
  #   edge.soft = true
  #   edge.smooth = true
  #
  # @note The soft and smooth properties are normally set in pairs. You can
  #   observer this when the Soften/Smooth Edges feature or holding down Ctrl
  #   when using the Eraser Tool.
  #
  # @param [Boolean] value
  #
  # @return [Boolean]
  #
  # @see https://help.sketchup.com/en/article/3000097
  #
  # @version SketchUp 6.0
  def soft=(value)
  end

  # The {#soft?} method is used to retrieve the current smooth setting for an
  # edge.
  #
  # A soft edge will cause the connected faces to be treated as a surface. This
  # means that if you have Hidden Geometry off and select one face it will also
  # select all faces connected with soft edges. A soft edge will also appear
  # hidden.
  #
  # @example
  #   edge = Sketchup.active_model.entities.add_line([0,0,0], [100,100,0])
  #   # Soft and Smooth are normally set in pairs.
  #   edge.soft = !edge.soft?
  #   edge.smooth = edge.soft?
  #
  # @return [Boolean]
  #
  # @see https://help.sketchup.com/en/article/3000097
  #
  # @version SketchUp 6.0
  def soft?
  end

  # The split method is used to  to split an edge into to or more distinct
  # edges. If a Point3d is given, it must be a point that is on the Edge.
  #
  # If a Float is given, it is a number between 0 and 1 that gives the
  # relative position along the edge at which to split it.  For example,
  # edge.split(0.5) will split the Edge at its midpoint. This split position
  # is measured from the Edge.start.
  #
  # Returns the new Edge that was created as a result of splitting this one.
  #
  # @example
  #   # Split a line in half.
  #   edge = Sketchup.active_model.entities.add_line([0,0,0],[100,100,0])
  #   new_edge = edge.split 0.5
  #
<<<<<<< HEAD
  # @param position [Geom::Point3d]
=======
  # @param [Geom::Point3d] position
>>>>>>> 860f5f21
  #   A Point3d object whose location is along the edge, or
  #   a Float between 0.0 and 1.0 defining how far along the
  #   edge to split.
  #
  # @return [Sketchup::Edge] the new Edge object that was split off
  #   the old one if successful
  #
  # @version SketchUp 6.0
  def split(position)
  end

  # The end method is used to retrieve the Vertex object at the start of the
  # edge.
  #
  # @example
  #   edge = Sketchup.active_model.entities.add_line([0,0,0],[100,100,0])
  #   vertex = edge.start
  #   if (vertex)
  #     # display a pointer to the Vertex
  #     UI.messagebox vertex
  #   else
  #     UI.messagebox "Failure"
  #   end
  #   point = vertex.position
  #   # Let's get the Point3d of the vertex
  #   if (point)
  #     UI.messagebox point
  #   else
  #     UI.messagebox "Failure"
  #   end
  #
  # @return [Sketchup::Vertex] a Vertex object if successful
  #
  # @version SketchUp 6.0
  def start
  end

  # The used_by? method is used to see if an edge is used by a given Face or
  # Vertex.
  #
  # @example
  #   edge = Sketchup.active_model.entities.add_line([0,0,0],[100,100,0])
  #   # Returns a vertex
  #   vertex = edge.start
  #   # Check to see if the edge is used by the Vertex.
  #   status = edge.used_by? vertex
  #   if (status)
  #     UI.messagebox status
  #   else
  #     UI.messagebox "Failure"
  #   end
  #
<<<<<<< HEAD
  # @param element [Sketchup::Vertex, Sketchup::Face]
  #   A Vertex or Face object.
  #
  # @return [Boolean] true if the face belongs to the element,
  #   false if not.
=======
  # @param [Sketchup::Vertex, Sketchup::Face] element
  #   A Vertex or Face object.
  #
  # @return [Boolean]
>>>>>>> 860f5f21
  #
  # @version SketchUp 6.0
  def used_by?(element)
  end

  # The vertices method is used to retrieve the vertices on the edge.
  #
  # @example
  #   edge = Sketchup.active_model.entities.add_line([0,0,0],[100,100,0])
  #   vertices = edge.vertices
  #
  # @return [Array<Sketchup::Vertex>] an array of Vertex objects
  #
  # @version SketchUp 6.0
  def vertices
  end

end<|MERGE_RESOLUTION|>--- conflicted
+++ resolved
@@ -68,11 +68,7 @@
   #     UI.messagebox "Failure: No Common Face"
   #   end
   #
-<<<<<<< HEAD
-  # @param edge2 [Sketchup::Edge]
-=======
   # @param [Sketchup::Edge] edge2
->>>>>>> 860f5f21
   #   The face whose edge you are checking for commonality.
   #
   # @return [Sketchup::Face, nil] the Face object that is common to the two edges
@@ -236,13 +232,8 @@
   #
   # @overload length(transform)
   #
-<<<<<<< HEAD
-  #   @param transform [Geom::Transformation] A Transformation object or array 
-  #                        that can be interpreted as a Transformation object.
-=======
   #   @param transform [Geom::Transformation] A Transformation object or array
   #                      that can be interpreted as a Transformation object.
->>>>>>> 860f5f21
   #   @return [Length] the length of the edge in current units
   #
   # @version SketchUp 6.0
@@ -293,11 +284,7 @@
   #     UI.messagebox "Failure"
   #   end
   #
-<<<<<<< HEAD
-  # @param vertex1 [Sketchup::Vertex]
-=======
   # @param [Sketchup::Vertex] vertex1
->>>>>>> 860f5f21
   #   One of the Vertex objects associated with the edge.
   #
   # @return [Sketchup::Vertex] the other Vertex object associated with the edge
@@ -447,11 +434,7 @@
   #   edge = Sketchup.active_model.entities.add_line([0,0,0],[100,100,0])
   #   new_edge = edge.split 0.5
   #
-<<<<<<< HEAD
-  # @param position [Geom::Point3d]
-=======
   # @param [Geom::Point3d] position
->>>>>>> 860f5f21
   #   A Point3d object whose location is along the edge, or
   #   a Float between 0.0 and 1.0 defining how far along the
   #   edge to split.
@@ -504,18 +487,10 @@
   #     UI.messagebox "Failure"
   #   end
   #
-<<<<<<< HEAD
-  # @param element [Sketchup::Vertex, Sketchup::Face]
-  #   A Vertex or Face object.
-  #
-  # @return [Boolean] true if the face belongs to the element,
-  #   false if not.
-=======
   # @param [Sketchup::Vertex, Sketchup::Face] element
   #   A Vertex or Face object.
   #
   # @return [Boolean]
->>>>>>> 860f5f21
   #
   # @version SketchUp 6.0
   def used_by?(element)
