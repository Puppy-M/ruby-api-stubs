# Copyright:: Copyright 2017 Trimble Inc.
# License:: The MIT License (MIT)

# A Vertex. A Vertex represents the end of an Edge or a point inside a Face.
#
# @version SketchUp 6.0
class Sketchup::Vertex < Sketchup::Entity

  # Instance Methods

  # The common_edge method is used to find a common edge that is defined by this
  # vertex and another vertex
  #
  # @example
  #   edge = entities[0]
  #   # returns array of vertices that make up the line
  #   verticies = edge.vertices
  #   vertex1 = verticies[0]
  #   vertex2 = verticies[1]
  #   edge = vertex1.common_edge vertex2
  #   if (edge)
  #     UI.messagebox edge
  #   else
  #     UI.messagebox "Failure"
  #   end
  #
<<<<<<< HEAD
  # @param vertex2 [Sketchup::Vertex]
=======
  # @param [Sketchup::Vertex] vertex2
>>>>>>> 860f5f21
  #   A Vertex object.
  #
  # @return [Sketchup::Edge, nil] an Edge object common to both vertices if
  #   successful. Returns nil if there is no edge between the
  #   two vertices.
  #
  # @version SketchUp 6.0
  def common_edge(vertex2)
  end

  # The {#curve_interior?} method is used to determine if this vertex is on the
  # interior of a Curve.
  #
  # @example
  #   edge = entities[0]
  #   # returns array of vertices that make up the line
  #   verticies = edge.vertices
  #   vertex1 = verticies[0]
  #   status = vertex1.curve_interior?
  #   if (status)
  #     UI.messagebox status
  #   else
  #     #returns nil if vertex is not on interior of a Curve
  #     UI.messagebox "Failure"
  #   end
  #
<<<<<<< HEAD
  # @return [Boolean] true if it is used by exactly two edges which
  #   are both part of the same curve.
=======
  # @note This method doesn't actually return a boolean as the question mark
  #   post-fix would normally indicate. But the result still evaluates to
  #   truthy or falsy.
  #
  # @return [Boolean]
>>>>>>> 860f5f21
  #
  # @version SketchUp 6.0
  def curve_interior?
  end

  # The edges method is used to retrieve an Array of edges that use the Vertex.
  #
  # @example
  #   edge = entities[0]
  #   # Returns array of vertices that make up the line.
  #   verticies = edge.vertices
  #   vertex1 = verticies[0]
  #   edges = vertex1.edges
  #
  # @return [Array<Sketchup::Edge>] an Array of edge objects if successful
  #
  # @version SketchUp 6.0
  def edges
  end

  # The faces method is used to retrieve an Array of faces that use the vertex.
  #
  # @example
  #   edge = entities[0]
  #   # Returns array of vertices that make up the line.
  #   verticies = edge.vertices
  #   vertex1 = verticies[0]
  #   faces = vertex1.faces
  #
  # @return [Array<Sketchup::Face>] an Array of faces that use the vertex if
  #   successful
  #
  # @version SketchUp 6.0
  def faces
  end

  # The loops method is used to retrieve an Array of loops that use the vertex.
  #
  # @example
  #   edge = entities[0]
  #   # Returns array of vertices that make up the line.
  #   verticies = edge.vertices
  #   vertex1 = verticies[0]
  #   loops = vertex1.loops
  #
  # @return [Array<Sketchup::Loop>] an Array of loops that use the vertex if
  #   successful
  #
  # @version SketchUp 6.0
  def loops
  end

  # The position method is used to retrieve the Point3d position of a vertex.
  #
  # @example
  #   edge = entities[0]
  #   # Returns array of vertices that make up the line.
  #   verticies = edge.vertices
  #   vertex1 = verticies[0]
  #   position = vertex1.position
  #
  # @return [Geom::Point3d] a Point3d object representing the position of
  #   the vertex if successful
  #
  # @version SketchUp 6.0
  def position
  end

  # The used_by? method is used to determine if the Vertex is used by a given
  # Edge or Face.
  #
  # @example
  #   used = vertex1.used_by? my_face
  #
<<<<<<< HEAD
  # @param face_or_edge [Sketchup::Edge, Sketchup::Face]
  #   A Face or Edge ot test against.
  #
  # @return [Boolean] true if the Vertex is used in the given entity.
=======
  # @param [Sketchup::Edge, Sketchup::Face] face_or_edge
  #   A Face or Edge ot test against.
  #
  # @return [Boolean]
  #
  # @return [Boolean]
>>>>>>> 860f5f21
  #
  # @version SketchUp 6.0
  def used_by?(face_or_edge)
  end

end<|MERGE_RESOLUTION|>--- conflicted
+++ resolved
@@ -24,11 +24,7 @@
   #     UI.messagebox "Failure"
   #   end
   #
-<<<<<<< HEAD
-  # @param vertex2 [Sketchup::Vertex]
-=======
   # @param [Sketchup::Vertex] vertex2
->>>>>>> 860f5f21
   #   A Vertex object.
   #
   # @return [Sketchup::Edge, nil] an Edge object common to both vertices if
@@ -55,16 +51,13 @@
   #     UI.messagebox "Failure"
   #   end
   #
-<<<<<<< HEAD
-  # @return [Boolean] true if it is used by exactly two edges which
-  #   are both part of the same curve.
-=======
   # @note This method doesn't actually return a boolean as the question mark
   #   post-fix would normally indicate. But the result still evaluates to
   #   truthy or falsy.
   #
   # @return [Boolean]
->>>>>>> 860f5f21
+  #
+  # @return [Boolean]
   #
   # @version SketchUp 6.0
   def curve_interior?
@@ -139,19 +132,10 @@
   # @example
   #   used = vertex1.used_by? my_face
   #
-<<<<<<< HEAD
-  # @param face_or_edge [Sketchup::Edge, Sketchup::Face]
-  #   A Face or Edge ot test against.
-  #
-  # @return [Boolean] true if the Vertex is used in the given entity.
-=======
   # @param [Sketchup::Edge, Sketchup::Face] face_or_edge
   #   A Face or Edge ot test against.
   #
   # @return [Boolean]
-  #
-  # @return [Boolean]
->>>>>>> 860f5f21
   #
   # @version SketchUp 6.0
   def used_by?(face_or_edge)
