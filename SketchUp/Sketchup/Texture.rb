# Copyright:: Copyright 2017 Trimble Inc.
# License:: The MIT License (MIT)

# The Texture class contains methods for obtaining information about textures
# that are part of your materials in your model (within the In-Model section
# of the Materials Browser). Remember, textures are repeatable images that
# "tile" when painted on a surface.
#
# @version SketchUp 6.0
class Sketchup::Texture < Sketchup::Entity

  # Instance Methods

  # The average_color method retrieves a color object with the average color
  # found in the texture.
  #
  # @example
  #   model = Sketchup.active_model
  #   materials=model.materials
  #   # Adds a material as an in model material
  #   m = materials.add "Test Color"
  #   begin
  #     # Returns nil if not successful, path if successful
  #     m.texture = "c:\\Materials\\Carpet.jpg"
  #   rescue
  #     UI.messagebox $!.message
  #   end
  #   texture = m.texture
  #   # Returns a color object
  #   color = texture.average_color
  #   if (color)
  #     UI.messagebox color
  #   else
  #     UI.messagebox "Failure: No average color"
  #   end
  #
  # @return [Sketchup::Color, nil] a color object (if successful), nil if
  #   unsuccessful.
  #
  # @version SketchUp 6.0
  def average_color
  end

  # The filename method retrieves the entire path, including the file, for a
  # texture object.
  #
  # @example
  #   model = Sketchup.active_model
  #   materials=model.materials
  #   # Adds a material as an in model material
  #   m = materials.add "Test Color"
  #   begin
  #     # Returns nil if not successful, path if successful
  #     m.texture = "c:\\Materials\\Carpet.jpg"
  #   rescue
  #     UI.messagebox $!.message
  #   end
  #   texture = m.texture
  #   filename = texture.filename
  #   if (filename)
  #     UI.messagebox filename
  #   else
  #     UI.messagebox "Failure"
  #   end
  #
  # @return [String] a string representation of the path and
  #   filename used for the texture.
  #
  # @version SketchUp 6.0
  def filename
  end

  # The height method is used to get the height of a repeatable texture image,
  # in inches.
  #
  # @example
  #   height = texture.height
  #
  # @return [Integer] the height, in inches, of the texture pattern
  #
  # @version SketchUp 6.0
  def height
  end

  # The image_height method retrieves the height of the repeatable texture
  # image, in pixels.
  #
  # @example
  #   imageheight = texture.image_height
  #   if (imageheight)
  #     UI.messagebox imageheight
  #   else
  #     UI.messagebox "Failure"
  #   end
  #
  # @return [Integer] the height, in pixels, of the texture
  #   pattern
  #
  # @version SketchUp 6.0
  def image_height
  end

  # The {#image_rep} method returns a copy of a {Sketchup::ImageRep} object
  # representing the texture pixel data.
  #
  # @example
  #   texture = Sketchup.active_model.materials[0].texture
  #   image_rep = texture.image_rep
  #
  # @param [Boolean] colorized
  #   Set to +true+ to obtain the colorized version.
  #
  # @return [Sketchup::ImageRep]
  #
  # @version SketchUp 2018
  def image_rep(colorized = false)
  end

  # The image_width method retrieves the width of the repeatable texture image,
  # in pixels.
  #
  # @example
  #   imagewidth = texture.image_width
  #   if (imagewidth)
  #     UI.messagebox imagewidth
  #   else
  #     UI.messagebox "Failure"
  #   end
  #
  # @return [Integer] the width, in pixels, of the texture
  #   pattern
  #
  # @version SketchUp 6.0
  def image_width
  end

  # The size= method allows you to set the size of the repeatable texture image,
  # in inches,
  #
  # @example
  #   size = texture.size = 60
  #   imagewidth = texture.width
  #
  #   if (imagewidth)
  #     UI.messagebox imagewidth
  #   else
  #     UI.messagebox "Failure"
  #   end
  #
  #   # Using two values which will not preserve ratio
  #   width_height = texture.size = [10,100]
  #   if (width_height)
  #     UI.messagebox width_height
  #   else
  #     UI.messagebox "Failure"
  #   end
  #
<<<<<<< HEAD
  # @param size [Integer, Array(Integer, Integer)]
=======
  # @param [Integer, Array(Integer, Integer)] size
>>>>>>> 860f5f21
  #   The size, in inches, of the texture. This number will
  #   apply to height and width to keep aspect ratio.
  #   You can also pass as a parameter an array of two
  #   numeric values which will set width and height
  #   regardless of maintaining the height/width ratio.
  #
  # @return [Integer, Array(Integer, Integer)] the size, in inches, of the texture. This number
  #   will apply to height and width to keep aspect ratio.
  #   If you have passed in an array of two numbers for width
  #   and height, the same array will be returned if
  #   successful.
  #
  # @version SketchUp 6.0
  def size=(size)
  end

  # The valid? method ensures that a texture is valid.
  #
  # @example
  #   status = texture.valid?
  #   if (status)
  #     UI.messagebox status
  #   else
  #     UI.messagebox status
  #   end
  #
<<<<<<< HEAD
  # @return [Boolean] true if valid, false if invalid.
=======
  # @return [Boolean]
  #
  # @return [Boolean]
>>>>>>> 860f5f21
  #
  # @version SketchUp 6.0
  def valid?
  end

  # The width method is used to get the width of a repeatable texture image,
  # in inches.
  #
  # @example
  #   width = texture.width
  #
  # @return [Integer] the width, in inches, of the texture pattern
  #
  # @version SketchUp 6.0
  def width
  end

  # Writes the texture to file with option to preserve the color adjustments made
  # by the material.
  #
  # @example
  #   material = Sketchup.active_model.materials[0]
  #   basename = File.basename(material.texture.filename)
  #   filename = File.join(Sketchup.temp_dir, basename)
  #   material.texture.write(filename)
  #
<<<<<<< HEAD
  # @param filename [String]
  #   String - The filename to write the texture to.
  #
  # @param colorize [Boolean]
=======
  # @param [String] filename
  #   String - The filename to write the texture to.
  #
  # @param [Boolean] colorize
>>>>>>> 860f5f21
  #   Boolean - Allows for the texture to
  #   be exported with the color adjustments.
  #
  # @return [Boolean] true if the method succeeded
  #
  # @version SketchUp 2016
  def write(filename, colorize = false)
  end

end<|MERGE_RESOLUTION|>--- conflicted
+++ resolved
@@ -155,11 +155,7 @@
   #     UI.messagebox "Failure"
   #   end
   #
-<<<<<<< HEAD
-  # @param size [Integer, Array(Integer, Integer)]
-=======
   # @param [Integer, Array(Integer, Integer)] size
->>>>>>> 860f5f21
   #   The size, in inches, of the texture. This number will
   #   apply to height and width to keep aspect ratio.
   #   You can also pass as a parameter an array of two
@@ -186,13 +182,7 @@
   #     UI.messagebox status
   #   end
   #
-<<<<<<< HEAD
-  # @return [Boolean] true if valid, false if invalid.
-=======
   # @return [Boolean]
-  #
-  # @return [Boolean]
->>>>>>> 860f5f21
   #
   # @version SketchUp 6.0
   def valid?
@@ -219,17 +209,10 @@
   #   filename = File.join(Sketchup.temp_dir, basename)
   #   material.texture.write(filename)
   #
-<<<<<<< HEAD
-  # @param filename [String]
-  #   String - The filename to write the texture to.
-  #
-  # @param colorize [Boolean]
-=======
   # @param [String] filename
   #   String - The filename to write the texture to.
   #
   # @param [Boolean] colorize
->>>>>>> 860f5f21
   #   Boolean - Allows for the texture to
   #   be exported with the color adjustments.
   #
