# Copyright:: Copyright 2017 Trimble Inc.
# License:: The MIT License (MIT)

# A DefinitionList object holds a list of all of the ComponentDefinition
# objects in a model. This class contains methods for  adding and retrieving
# definitions from the list.
#
# @version SketchUp 6.0
class Sketchup::DefinitionList < Sketchup::Entity

  # Includes

  include Enumerable

  # Instance Methods

  # The [] method is used to retrieve a component definition from the list. You
  # can give an integer index in the range 0 to length, a string which
  # represents the GUID (a unique internal identifier), or a string that is
  # the name of the definition.
  #
  # @example
  #   path=Sketchup.find_support_file "Bed.skp",
  #     "Components/Components Sampler/"
  #   model = Sketchup.active_model
  #   definitions = model.definitions
  #   componentdefinition = definitions.load path
  #   component = definitions[0]
  #
  # @overload [](index)
  #
  #   @param [Integer] index The index for a specific component definition.
  #   @return [Sketchup::ComponentDefinition, nil]
  #
  # @overload [](guid)
  #
  #   @param [String] guid The name of an existing component definition.
  #   @return [Sketchup::ComponentDefinition, nil]
  #
  # @overload [](name)
  #
  #   @param [String] name The unique GUID for the component definition.
  #   @return [Sketchup::ComponentDefinition, nil]
  #
  # @version SketchUp 6.0
  def [](arg)
  end

  # The add method is used to add a new component definition to the definition
  # list with the given name.
  #
  # @example
  #   model = Sketchup.active_model
  #   definitions = model.definitions
  #   componentdefinition = definitions.add "BedTraditional"
  #   component = definitions[0]
  #
<<<<<<< HEAD
  # @param def_name [String]
=======
  # @param [String] def_name
>>>>>>> 860f5f21
  #   The new component definition to add to the definition
  #   list.
  #
  # @return [Sketchup::ComponentDefinition] the ComponentDefinition object
  #   that was added (if successful)
  #
  # @version SketchUp 6.0
  def add(def_name)
  end

  # The add_observer method is used to add an observer to the current object.
  #
  # @example
  #   definitions = Sketchup.active_model.definitions
  #   status = definitions.add_observer observer
  #
<<<<<<< HEAD
  # @param observer [Object]
=======
  # @param [Object] observer
>>>>>>> 860f5f21
  #   An observer.
  #
  # @return [Boolean] true if successful, false if unsuccessful.
  #
  # @version SketchUp 6.0
  def add_observer(observer)
  end

  # The [] method is used to retrieve a component definition from the list. You
  # can give an integer index in the range 0 to length, a string which
  # represents the GUID (a unique internal identifier), or a string that is
  # the name of the definition.
  #
  # @example
  #   path=Sketchup.find_support_file "Bed.skp",
  #     "Components/Components Sampler/"
  #   model = Sketchup.active_model
  #   definitions = model.definitions
  #   componentdefinition = definitions.load path
  #   component = definitions[0]
  #
  # @overload [](index)
  #
  #   @param [Integer] index The index for a specific component definition.
  #   @return [Sketchup::ComponentDefinition, nil]
  #
  # @overload [](guid)
  #
  #   @param [String] guid The name of an existing component definition.
  #   @return [Sketchup::ComponentDefinition, nil]
  #
  # @overload [](name)
  #
  #   @param [String] name The unique GUID for the component definition.
  #   @return [Sketchup::ComponentDefinition, nil]
  #
  # @version SketchUp 6.0
  def at(arg)
  end

  #
  # @example
  #   model = Sketchup.active_model
  #   definitions = model.definitions
  #   number = definitions.count
  #
  # @note Since SketchUp 2014 the count method is inherited from Ruby's
  #   +Enumable+ mix-in module. Prior to that the {#count} method is an alias
  #   for {#length}.
  #
  # @return [Integer]
  #
  # @see #length
  #
  # @version SketchUp 6.0
  def count
  end

  # The each method is used to iterate through all of the component definitions
  # in the definition list.
  #
  # Throws an exception if there are no component definitions.
  #
  # @example
  #   model = Sketchup.active_model
  #   definitions = model.definitions
  #   definitions.add("BedTraditional")
  #   number = definitions.each { |definition| puts definition.name }
  #
  # @return [nil]
  #
  # @version SketchUp 6.0
  #
  # @yield [Sketchup::ComponentDefinition] definition
  def each
  end

  # The {#length} method is used to retrieve number of component definitions in
  # the list.
  #
  # @example
  #   model = Sketchup.active_model
  #   definitions = model.definitions
  #   number = definitions.length
  #
  # @return [Integer]
  #
  # @see #size
  #
  # @version SketchUp 6.0
  def length
  end

  # The load method is used to load a component from a file.
  #
  # @example
  #   path=Sketchup.find_support_file "Bed.skp",
  #     "Components/Components Sampler/"
  #   model = Sketchup.active_model
  #   definitions = model.definitions
  #   componentdefinition = definitions.load path
  #
<<<<<<< HEAD
  # @param path [String]
=======
  # @param [String] path
>>>>>>> 860f5f21
  #   The path where the component definition file is located.
  #
  # @return [Sketchup::ComponentDefinition] the loaded ComponentDefinition
  #   object if successful
  #
  # @version SketchUp 6.0
  def load(path)
  end

  # The load_from_url method loads a component from a location specified by
  # string url. This method throws an exception if an url string is not
  # given, or an error occurs during retrieval from url and a
  # load_handler was not given. Optional second parameter load_handler can be
  # used to pass in a ruby object that responds to the following methods:
  #
  #   - cancelled?(a_boolean)
  #   - onPercentChange(a_float)
  #   - onSuccess()
  #   - onFailure(message_string)
  #
  # @example
  #   class LoadHandler
  #
  #     attr :error
  #
  #     def onPercentChange(percent)
  #       Sketchup::set_status_text("LOADING: #{percent}%")
  #     end
  #
  #     def cancelled?
  #       # You could, for example, show a messagebox after X seconds asking if the
  #       # user wants to cancel the download. If this method returns true, then
  #       # the download cancels.
  #       return false
  #     end
  #
  #     def onSuccess
  #       Sketchup::set_status_text('')
  #     end
  #
  #     def onFailure(error_message)
  #       self.error = error_message
  #       Sketchup::set_status_text('')
  #     end
  #
  #   end
  #
  #   # Replace this with a real URL...
  #   url = 'http://www.sketchup.com/model.skp'
  #   model = Sketchup.active_model
  #   definition = model.definitions.load_from_url(url, load_handler)
  #
  #   if definition.nil?
  #     puts "Error: #{load_handler.error}"
  #   end
  #
<<<<<<< HEAD
  # @param url [String]
  #   URL to load a .skp file from.
  #
  # @param load_handler [Object]
=======
  # @param [String] url
  #   URL to load a .skp file from.
  #
  # @param [Object] load_handler
>>>>>>> 860f5f21
  #   Ruby object that has methods defined
  #   as described in the load_from_url details.
  #
  # @return [Sketchup::ComponentDefinition] the loaded ComponentDefinition
  #   object if successful
  #
  # @version SketchUp 7.0
  def load_from_url(url, load_handler = nil)
  end

  # The purge_unused method is used to remove the unused component definitions.
  #
  # @example
  #   definitions = Sketchup.active_model.definitions
  #   definitions.purge_unused
  #
  # @return [Sketchup::DefinitionList]
  #
  # @version SketchUp 6.0
  def purge_unused
  end

  # The {#remove} method is used to remove a component definition from the
  # definition list with the given component definition. This will remove all
  # instances of the definition.
  #
  # @example
  #   model = Sketchup.active_model
  #   definitions = model.definitions
  #   definition = definitions[0]
  #   definitions.remove(definition)
  #
  # @param [Sketchup::ComponentDefinition] definition
  #
  # @return [Boolean]
  #
  # @version SketchUp 2018
  def remove(definition)
  end

  # The remove_observer method is used to remove an observer from the current
  # object.
  #
  # @example
  #   definitions = Sketchup.active_model.definitions
  #   status = definitions.remove_observer observer
  #
<<<<<<< HEAD
  # @param observer [Object]
=======
  # @param [Object] observer
>>>>>>> 860f5f21
  #   An observer.
  #
  # @return [Boolean] true if successful, false if unsuccessful.
  #
  # @version SketchUp 6.0
  def remove_observer(observer)
  end

  # The {#size} method is an alias for {#length}.
  #
  # @example
  #   model = Sketchup.active_model
  #   definitions = model.definitions
  #   number = definitions.size
  #
  # @return [Integer]
  #
  # @see #length
  #
  # @version SketchUp 2014
  def size
  end

  # The unique_name is used to generate a unique name for a definition based on
  # a base_name string. For example, a base_name of "Joe" might return "Joe #2"
  #
  # @example
  #   model = Sketchup.active_model
  #   definitions = model.definitions
  #   new_name = definitions.unique_name "My Base Name"
  #
<<<<<<< HEAD
  # @param base_name [String]
=======
  # @param [String] base_name
>>>>>>> 860f5f21
  #
  # @return [String] the unique name.
  #
  # @version SketchUp 6.0
  def unique_name(base_name)
  end

end<|MERGE_RESOLUTION|>--- conflicted
+++ resolved
@@ -55,11 +55,7 @@
   #   componentdefinition = definitions.add "BedTraditional"
   #   component = definitions[0]
   #
-<<<<<<< HEAD
-  # @param def_name [String]
-=======
   # @param [String] def_name
->>>>>>> 860f5f21
   #   The new component definition to add to the definition
   #   list.
   #
@@ -76,11 +72,7 @@
   #   definitions = Sketchup.active_model.definitions
   #   status = definitions.add_observer observer
   #
-<<<<<<< HEAD
-  # @param observer [Object]
-=======
   # @param [Object] observer
->>>>>>> 860f5f21
   #   An observer.
   #
   # @return [Boolean] true if successful, false if unsuccessful.
@@ -183,11 +175,7 @@
   #   definitions = model.definitions
   #   componentdefinition = definitions.load path
   #
-<<<<<<< HEAD
-  # @param path [String]
-=======
   # @param [String] path
->>>>>>> 860f5f21
   #   The path where the component definition file is located.
   #
   # @return [Sketchup::ComponentDefinition] the loaded ComponentDefinition
@@ -244,17 +232,10 @@
   #     puts "Error: #{load_handler.error}"
   #   end
   #
-<<<<<<< HEAD
-  # @param url [String]
-  #   URL to load a .skp file from.
-  #
-  # @param load_handler [Object]
-=======
   # @param [String] url
   #   URL to load a .skp file from.
   #
   # @param [Object] load_handler
->>>>>>> 860f5f21
   #   Ruby object that has methods defined
   #   as described in the load_from_url details.
   #
@@ -302,11 +283,7 @@
   #   definitions = Sketchup.active_model.definitions
   #   status = definitions.remove_observer observer
   #
-<<<<<<< HEAD
-  # @param observer [Object]
-=======
   # @param [Object] observer
->>>>>>> 860f5f21
   #   An observer.
   #
   # @return [Boolean] true if successful, false if unsuccessful.
@@ -338,11 +315,7 @@
   #   definitions = model.definitions
   #   new_name = definitions.unique_name "My Base Name"
   #
-<<<<<<< HEAD
-  # @param base_name [String]
-=======
   # @param [String] base_name
->>>>>>> 860f5f21
   #
   # @return [String] the unique name.
   #
