# Copyright:: Copyright 2017 Trimble Inc.
# License:: The MIT License (MIT)

# The Text class contains method to manipulate a Text entity object.
#
# @version SketchUp 6.0
class Sketchup::Text < Sketchup::Drawingelement

  # Instance Methods

  # The arrow_type method retrieves the current arrow type used for the leader
  # text.
  #
  # Valid arrow types are 0 for none, 2 for dot, 3 for closed arrow, 4 for open
  # arrow.
  #
  # @example
  #   type = text.arrow_type=0
  #
  # @return [Integer] a numerical representation for the type of
  #   arrow.
  #
  # @version SketchUp 6.0
  def arrow_type
  end

  # The arrow_type= method sets the arrow type used for leader text.
  #
  # Valid arrow types are 0 for none, 2 for dot, 3 for closed arrow, 4 for open
  # arrow.
  #
  # @example
  #   arrow = text.arrow_type=type
  #
<<<<<<< HEAD
  # @param type [Integer]
=======
  # @param [Integer] type
>>>>>>> 860f5f21
  #   A numerical representation of the type of arrow to be
  #   set.
  #
  # @return [Integer] a numerical representation for the type of
  #   arrow.
  #
  # @version SketchUp 6.0
  def arrow_type=(type)
  end

  # The display_leader= method accepts true or false for whether to display the
  # leader.
  #
  # Leader text that is not displayed is set to Hidden type.
  #
  # @example
  #   leader = text.display_leader=true
  #
<<<<<<< HEAD
  # @param status [Boolean]
=======
  # @param [Boolean] status
>>>>>>> 860f5f21
  #   true if you want to display the leader text, false if
  #   you do not want to display the leader text.
  #
  # @return [Boolean] the status that you set.
  #
  # @version SketchUp 6.0
  def display_leader=(status)
  end

  # The display_leader? method returns the status of the leader.
  #
  # @example
  #   status = text.display_leader
  #
<<<<<<< HEAD
  # @return [Boolean] true if the leader is being displayed, false
  #   if it is not displayed.
=======
  # @return [Boolean]
>>>>>>> 860f5f21
  #
  # @version SketchUp 6.0
  def display_leader?
  end

  # The has_leader method is used to determine if the Text object has a leader.
  #
  # @example
  #   status = text.has_leader
  #
<<<<<<< HEAD
  # @return [Boolean] true if the Text object has a leader. False if
  #   the Text object does not have a leader.
=======
  # @return [Boolean]
>>>>>>> 860f5f21
  #
  # @version SketchUp 6.0
  def has_leader?
  end

  # The leader_type method retrieves the currently set leader type.
  #
  # @example
  #   leader = text.leader_type
  #
  # @return [Integer] a numerical value representing the currently
  #   set leader type.
  #
  # @version SketchUp 6.0
  def leader_type
  end

  # The leader_type = method sets the leader type.
  #
  # Valid leader types are 0 for none, 1 for View-based, and 2 for Pushpin
  #
  # @example
  #   leader = text.leader_type=1
  #
<<<<<<< HEAD
  # @param type [Integer]
=======
  # @param [Integer] type
>>>>>>> 860f5f21
  #   A numerical value representing the leader type to be
  #   set.
  #
  # @return [Integer] a numerical value representing the leader type
  #   you just set.
  #
  # @version SketchUp 6.0
  def leader_type=(type)
  end

  # The line_weight method returns a line weight in number of pixels.
  #
  # Defalt line weight is 1.
  #
  # @example
  #   weight = text.line_weight
  #
  # @return [Integer] the line weight in pixels
  #
  # @version SketchUp 6.0
  def line_weight
  end

  # The line_weight= method sets the line weight in pixels.
  #
  # Default line weight is 1.
  #
  # @example
  #   newweight = text.line_weight = 4
  #
<<<<<<< HEAD
  # @param weight [Integer]
=======
  # @param [Integer] weight
>>>>>>> 860f5f21
  #   The line weight to be set (in pixels).
  #
  # @return [Integer] The line weight that has been set.
  #
  # @version SketchUp 6.0
  def line_weight=(weight)
  end

  # The point method is used to get the point associated with the text.
  #
  # @example
  #   point3d = text.point
  #
  # @return [Geom::Point3d] a Point3d object.
  #
  # @version SketchUp 6.0
  def point
  end

  # The point= method is used to set the point associated with the text.
  #
  # @example
  #   status = text.point = point3d
  #
<<<<<<< HEAD
  # @param point3d [Geom::Point3d]
=======
  # @param [Geom::Point3d] point3d
>>>>>>> 860f5f21
  #   A Point3d object.
  #
  # @return [Geom::Point3d] true if successful, false if unsuccessful.
  #
  # @version SketchUp 6.0
  def point=(point3d)
  end

  # The set_text method is used to set the text within a Text object without
  # recording an Undo operation.
  #
  # @example
  #   text = text.set_text "This is another text"
  #
<<<<<<< HEAD
  # @param textstring [String]
=======
  # @param [String] textstring
>>>>>>> 860f5f21
  #   The string to be set within the Text object.
  #
  # @return [Sketchup::Text] the Text object
  #
  # @version SketchUp 6.0
  def set_text(textstring)
  end

  # The text method is used to retrieve the string version of a Text object.
  #
  # @example
  #   textstring = text.text
  #
  # @return [String] the string representation of the Text
  #   object
  #
  # @version SketchUp 6.0
  def text
  end

  # The text= method is used to set the string version of a Text object.
  #
  # @example
  #   textstring = text.text= "text"
  #
<<<<<<< HEAD
  # @param textstring [String]
=======
  # @param [String] textstring
>>>>>>> 860f5f21
  #
  # @return [String] the newly set text
  #
  # @version SketchUp 6.0
  def text=(textstring)
  end

  # The vector method is used to get the vector associated with the text.
  #
  # @example
  #   vector = text.vector
  #
  # @return [Geom::Vector3d] a Vector3d object.
  #
  # @version SketchUp 6.0
  def vector
  end

  # The vector= method is used to set the vector associated with the text.
  #
  # @example
  #   vector = text.vector
  #
<<<<<<< HEAD
  # @param vector [Geom::Vector3d]
=======
  # @param [Geom::Vector3d] vector
>>>>>>> 860f5f21
  #   A Vector3d object.
  #
  # @return [Geom::Vector3d]
  #
  # @version SketchUp 6.0
  def vector=(vector)
  end

end<|MERGE_RESOLUTION|>--- conflicted
+++ resolved
@@ -32,11 +32,7 @@
   # @example
   #   arrow = text.arrow_type=type
   #
-<<<<<<< HEAD
-  # @param type [Integer]
-=======
   # @param [Integer] type
->>>>>>> 860f5f21
   #   A numerical representation of the type of arrow to be
   #   set.
   #
@@ -55,11 +51,7 @@
   # @example
   #   leader = text.display_leader=true
   #
-<<<<<<< HEAD
-  # @param status [Boolean]
-=======
   # @param [Boolean] status
->>>>>>> 860f5f21
   #   true if you want to display the leader text, false if
   #   you do not want to display the leader text.
   #
@@ -74,12 +66,7 @@
   # @example
   #   status = text.display_leader
   #
-<<<<<<< HEAD
-  # @return [Boolean] true if the leader is being displayed, false
-  #   if it is not displayed.
-=======
   # @return [Boolean]
->>>>>>> 860f5f21
   #
   # @version SketchUp 6.0
   def display_leader?
@@ -90,12 +77,7 @@
   # @example
   #   status = text.has_leader
   #
-<<<<<<< HEAD
-  # @return [Boolean] true if the Text object has a leader. False if
-  #   the Text object does not have a leader.
-=======
   # @return [Boolean]
->>>>>>> 860f5f21
   #
   # @version SketchUp 6.0
   def has_leader?
@@ -120,11 +102,7 @@
   # @example
   #   leader = text.leader_type=1
   #
-<<<<<<< HEAD
-  # @param type [Integer]
-=======
   # @param [Integer] type
->>>>>>> 860f5f21
   #   A numerical value representing the leader type to be
   #   set.
   #
@@ -155,11 +133,7 @@
   # @example
   #   newweight = text.line_weight = 4
   #
-<<<<<<< HEAD
-  # @param weight [Integer]
-=======
   # @param [Integer] weight
->>>>>>> 860f5f21
   #   The line weight to be set (in pixels).
   #
   # @return [Integer] The line weight that has been set.
@@ -184,11 +158,7 @@
   # @example
   #   status = text.point = point3d
   #
-<<<<<<< HEAD
-  # @param point3d [Geom::Point3d]
-=======
   # @param [Geom::Point3d] point3d
->>>>>>> 860f5f21
   #   A Point3d object.
   #
   # @return [Geom::Point3d] true if successful, false if unsuccessful.
@@ -203,11 +173,7 @@
   # @example
   #   text = text.set_text "This is another text"
   #
-<<<<<<< HEAD
-  # @param textstring [String]
-=======
   # @param [String] textstring
->>>>>>> 860f5f21
   #   The string to be set within the Text object.
   #
   # @return [Sketchup::Text] the Text object
@@ -233,11 +199,7 @@
   # @example
   #   textstring = text.text= "text"
   #
-<<<<<<< HEAD
-  # @param textstring [String]
-=======
   # @param [String] textstring
->>>>>>> 860f5f21
   #
   # @return [String] the newly set text
   #
@@ -261,11 +223,7 @@
   # @example
   #   vector = text.vector
   #
-<<<<<<< HEAD
-  # @param vector [Geom::Vector3d]
-=======
   # @param [Geom::Vector3d] vector
->>>>>>> 860f5f21
   #   A Vector3d object.
   #
   # @return [Geom::Vector3d]
