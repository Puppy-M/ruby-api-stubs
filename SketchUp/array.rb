# Copyright:: Copyright 2017 Trimble Inc.
# License:: The MIT License (MIT)

# The SketchUp Array class adds additional methods to the standard Ruby Array
# class. Specifically, it contains methods allowing an
# array to behave just as a {Geom::Vector3d} or {Geom::Point3d} object
# (which can be thought of as arrays of 3 coordinate values). Therefore, you
# can use the Array class in place of a {Geom::Point3d} or {Geom::Vector3d} as
# a way to pass coordinate values.
#
# @example
#   # An array of 3 values can represent a 1" long vector pointing straight
#   # up in the z-direction.
#   array = [0, 0, 1]
#
#   # An array of 3 values can also represent a point 1" above the origin in
#   # the z direction. (Note that this is the exact same array.)
#   array = [0, 0, 1]
#
#   # How it is interpreted is based on context. For example, this code will
#   # create a construction point at position 0, 0, 1, since in this context
#   # a Point3d is expected.
#   entities = Sketchup.active_model.entities
#   construction_point = entities.add_cpoint(array)
#
#   # Whereas this will move our construction point 1" upward, since in this
#   # context a Vector3d is expected.
#   transformation = Geom::Transformation.new(array)
#   entities.transform_entities(transformation, construction_point)
#
# @version SketchUp 6.0
class Array

  # Instance Methods

  # The {#cross} method is used to compute the cross product between two vectors.
  #
  # @example With 2d array
  #   vector1 = Geom::Vector2d.new(0, 1)
  #   array = [1, 0]
  #   vector2 = array.cross(vector1)
  #
  #   vector1 = Geom::Vector3d.new(0, 1, 0)
  #   array = [1, 0]
  #   vector2 = array.cross(vector1) # This will force array to be [1, 0, 0]
  #
  # @example With 3d array
  #   vector1 = Geom::Vector3d.new(0, 1, 0)
  #   array = [1, 0, 0]
  #   # This will return a new Vector3d
  #   vector2 = array.cross(vector1)
  #
  # @overload cross(vector)
  #
  #   @param [Geom::Vector3d] vector
  #   @return [Geom::Vector3d]
  #
  # @overload cross(vector)
  #
  #   @param [Geom::Vector2d] vector
  #   @return [Geom::Vector2d]
  #
  # @raise ArgumentError if the argument is the wrong vector type
  #
  # @version SketchUp 6.0
  def cross(vector)
  end

  # The {#distance} method is used to compute the distance between two points.
  #
  # @example With 2d array
  #   point = Geom::Point2d.new(10, 10)
  #   array = [1, 2]
  #   distance = array.distance(point)
  #
  #   point = Geom::Point3d.new(10, 10, 10)
  #   distance = array.distance(point)
  #
  # @example With 3d array
  #   point = Geom::Point3d.new(10, 10, 10)
  #   array = [1, 1, 1]
  #   # This will return a Length
  #   distance = array.distance(point)
  #
  # @overload distance(point)
  #
  #   @param [Geom::Point3d] point
  #   @return [Length]
  #
  # @overload distance(point)
  #
  #   @param [Geom::Point2d] point
  #   @return [Length]
  #
  # @raise ArgumentError if the argument is the wrong point type
  #
  # @version SketchUp 6.0
  def distance(point)
  end

  # The {#distance_to_line} method is used to compute the distance from a
  # {Geom::Point3d} object to a line.
  #
  # @example
  #   line = [Geom::Point3d.new(0, 0, 0), Geom::Vector3d.new(0, 0, 1)]
  #   array = [10, 10, 10]
  #   # This will return a Length
  #   distance = array.distance_to_line(line)
  #
  # @overload distance_to_line(point1, point2)
  #
  #   @param [Geom::Point3d] point1
  #   @param [Geom::Point3d] point1
  #   @return [Length]
  #
  # @overload distance_to_line(point, vector)
  #
  #   @param [Geom::Point3d] point
  #   @param [Geom::Vector3d] vector
  #   @return [Length]
  #
  # @see Geom
  #   The Geom module for instructions on how to create a line.
  #
  # @version SketchUp 6.0
  def distance_to_line(*args)
  end

  # The {#distance_to_plane} method is used to compute the distance from a
  # {Geom::Point3d} object to a plane.
  #
  # @example
  #   plane = [Geom::Point3d.new(0, 0, 0), Geom::Vector3d.new(0, 0, 1)]
  #   array = [10, 10, 10]
  #   # This will return a Length
  #   distance = array.distance_to_plane(plane)
  #
  # @overload distance_to_plane(array)
  #
  #   Plane defined by its coefficents.
  #   @param [Array<Float, Float, Float, Float>] point
  #   @return [Length] The distance between the two points.
  #
  # @overload distance_to_plane(point, vector)
  #
  #   Plane defined by
  #   @param [Geom::Point3d] point
  #   @param [Geom::Vector3d] vector
  #   @return [Length] The distance between the two points.
  #
  # @overload distance_to_plane(point1, point2, point3)
  #
  #   Plane defined by three points.
  #   @note The three points should not be co-linear or duplicate.
  #   @param [Geom::Point3d] point1
  #   @param [Geom::Point3d] point2
  #   @param [Geom::Point3d] point3
  #   @return [Length] The distance between the two points.
  #
  # @overload distance_to_plane(array)
  #
  #   Plane defined by three points.
  #   @param [Array<Geom::Point3d, Geom::Point3d, Geom::Point3d>] point
  #   @return [Length] The distance between the two points.
  #
  # @overload distance_to_plane(array)
  #
  #   Plane defined by three points.
  #   @note The three points should not be co-linear or duplicate.
  #   @param [Array<Geom::Point3d, Geom::Vector3d>] point
  #   @return [Length] The distance between the two points.
  #
  # @overload distance_to_plane(float1, float2, float3, float4)
  #
  #   Plane defined by its coefficents.
  #   @param [Float] float1
  #   @param [Float] float2
  #   @param [Float] float3
  #   @param [Float] float4
  #   @return [Length] The distance between the two points.
  #
  # @see Geom
  #   The Geom module for instructions on how to create a plane.
  #
  # @version SketchUp 6.0
  def distance_to_plane(*args)
  end

  # The {#dot} method is used to compute the dot product between two vectors.
  #
  # @example With 2d array
  #   vector = Geom::Vector2d.new(12, 12)
  #   array = [12, 0]
  #   # This will return a float
  #   dot_product = array.dot(vector)
  #
  # @example With 3d array
  #   vector = Geom::Vector3d.new(12, 12, 0)
  #   array = [12, 0, 0]
  #   # This will return a Float, in this case 144.0
  #   dot_product = array.dot(vector)
  #
  # @overload dot(vector)
  #
  #   @param [Geom::Vector3d] vector
  #   @return [Float]
  #
  # @overload dot(vector)
  #
  #   @param [Geom::Vector2d] vector
  #   @return [Float]
  #
  # @raise ArgumentError if the argument is the wrong vector type
  #
  # @version SketchUp 6.0
  def dot(vector)
  end

  # The {#normalize} method is used to normalize a vector (setting its
  # length to 1). It returns a new array rather than changing the original in
  # place.
  #
  # @example With 2d array
  #   array = [1, 2]
  #   normal_vector = array.normalize
  #
  # @example With 3d array
  #   array = [1, 2, 3]
  #   # This will return a new Vector3d
  #   normal_vector = array.normalize
  #
  # @note The arguments and return value will be converted to a floating point
  #   value. (Unlike in the {Geom::Vector3d#normalize!} method.)
  #
  # @overload normalize
  #
  #   @return [Array(Float, Float, Float)] an array object representing a vector
  #
  # @overload normalize
  #
  #   @return [Array(Float, Float)] an array object representing a vector
  #
  # @version SketchUp 6.0
  def normalize
  end

  # The {#normalize!} method is used to normalize a vector in place (setting its
  # length to 1).
  #
  # @example With 2d array
  #   array = [1, 2]
  #   array.normalize!
  #
  # @example With 3d array
  #   array = [1, 2, 3]
  #   # This will modify 'array' in place
  #   array.normalize!
  #
  # @overload normalize!
  #
  #   @return [Array(Float, Float, Float)] an array object representing a vector
  #
  # @overload normalize!
  #
  #   @return [Array(Float, Float)] an array object representing a vector
  #
  # @version SketchUp 6.0
  def normalize!
  end

  # The {#offset} method is used to offset a point by a vector. it returns a new
  # array rather than modifying the original in place.
  #
  # @example With 3d array
  #   array = [10, 10, 10]
  #   vector = Geom::Vector3d.new(0, 0, 1)
  #   # This will modify 'array' in place
  #   length_array = array.offset(vector)
  #
  # @example With 2d array
  #   array = [10, 10]
  #   vector = Geom::Vector2d.new(0, 1)
  #   length_array = array.offset(vector)
  #
  #   # Using Vector3d with a 2d array
  #   array = [10, 10]
  #   vector = Geom::Vector3d.new(0, 0, 1)
  #   length_array = array.offset(vector)
  #
  # @overload offset(vector, length)
  #
  #   @param [Geom::Vector3d] vector A Vector3d object used to offset the point.
  #   @param [Length] length An overriding distance for how far to offset.
  #   @return [Array(Length, Length, Length)] The newly offset array representing
  #     a point or vector.
  #
  # @overload offset(vector)
  #
  #   @param [Geom::Vector2d] vector A Vector2d object used to offset the point.
  #   @return [Array(Length, Length)] The newly offset array representing a point
  #     or vector.
  #
  # @overload offset(vector)
  #
  #   @param [Geom::Vector3d] vector A Vector3d object used to offset the point.
  #   @return [Array(Length, Length, Length)] The newly offset array representing
  #     a point or vector.
  #
  # @overload offset(vector, length)
  #
  #   @param [Geom::Vector2d] vector A Vector2d object used to offset the point.
  #   @param [Length] length An overriding distance for how far to offset.
  #   @return [Array(Length, Length)] The newly offset array representing a point
  #     or vector.
  #
  # @raise ArgumentError if the argument is the wrong vector type
  #
  # @version SketchUp 6.0
  def offset(*args)
  end

  # The {#offset!} method is used to offset a point by a vector. The array is
  # modified in place.
  #
  # @example With 2d array
  #   array = [10, 10]
  #   vector = Geom::Vector2d.new(0, 1)
  #   array.offset!(vector)
  #
  #   # Using Vector3d with a 2d array
  #   array = [10, 10]
  #   vector = Geom::Vector3d.new(0, 0, 1)
  #   array.offset!(vector)
  #
  # @example With 3d array
  #   array = [10, 10, 10]
  #   vector = Geom::Vector3d.new(0, 0, 1)
  #   # This will modify 'array' in place
  #   array.offset!(vector)
  #
  # @overload offset!(vector)
  #
  #   @param [Geom::Vector3d] vector A Vector3d object used to offset the point.
  #   @return [Array(Length, Length, Length)] The newly offset array representing
  #     a point or vector.
  #
  # @overload offset!(vector, length)
  #
  #   @param [Geom::Vector3d] vector A Vector3d object used to offset the point.
  #   @param [Length] length An overriding distance for how far to offset.
  #   @return [Array(Length, Length, Length)] The newly offset array representing
  #     a point or vector.
  #
  # @overload offset!(vector)
  #
  #   @param [Geom::Vector2d] vector A Vector2d object used to offset the point.
  #   @return [Array(Length, Length)] The newly offset array representing a point
  #     or vector.
  #
  # @overload offset!(vector, length)
  #
  #   @param [Geom::Vector2d] vector A Vector2d object used to offset the point.
  #   @param [Length] length An overriding distance for how far to offset.
  #   @return [Array(Length, Length)] The newly offset array representing a point
  #     or vector.
  #
  # @raise ArgumentError if the argument is the wrong vector type
  #
  # @version SketchUp 6.0
  def offset!(*args)
  end

  # The {#on_line?} method is used to determine if a {Geom::Point3d} object is on
  # a line.
  #
  # @example
  #   line = [Geom::Point3d.new(0, 0, 0), Geom::Vector3d.new(0, 0, 1)]
  #   array = [10, 10, 10]
  #   # This will return a true or false value
  #   on_plane = array.on_line?(line)
  #
  # @overload on_line?(point1, point2)
  #
  #   @param [Geom::Point3d] point1
  #   @param [Geom::Point3d] point1
  #   @return [Boolean] +true+ if the point is on the line, +false+ if the
  #     point is not on the line.
  #
  # @overload on_line?(point, vector)
  #
  #   @param [Geom::Point3d] point
  #   @param [Geom::Vector3d] vector
  #   @return [Boolean] +true+ if the point is on the line, +false+ if the
  #     point is not on the line.
  #
  # @return [Boolean]
  #
  # @see Geom
  #   The Geom module for instructions on how to create a line.
  #
  # @version SketchUp 6.0
  def on_line?(*args)
  end

  # The {#on_plane?} method is used to determine if a {Geom::Point3d} object is
  # on a plane (to within SketchUp's standard floating point tolerance).
  #
  # @example
  #   plane = [Geom::Point3d.new(0, 0, 0), Geom::Vector3d.new(0, 0, 1)]
  #   array = [10, 10, 10]
  #   # This will return a true or false value
  #   on_plane = array.on_plane?(plane)
  #
  # @overload on_plane?(point1, point2, point3)
  #
  #   Plane defined by three points.
  #   @note The three points should not be co-linear or duplicate.
  #   @param [Geom::Point3d] point1
  #   @param [Geom::Point3d] point2
  #   @param [Geom::Point3d] point3
  #
  # @overload on_plane?(point, vector)
  #
  #   Plane defined by
  #   @param [Geom::Point3d] point
  #   @param [Geom::Vector3d] vector
  #
  # @overload on_plane?(array)
  #
  #   Plane defined by three points.
  #   @note The three points should not be co-linear or duplicate.
  #   @param [Array<Geom::Point3d, Geom::Vector3d>] point
  #
  # @overload on_plane?(float1, float2, float3, float4)
  #
  #   Plane defined by its coefficents.
  #   @param [Float] float1
  #   @param [Float] float2
  #   @param [Float] float3
  #   @param [Float] float4
  #
  # @overload on_plane?(array)
  #
  #   Plane defined by its coefficents.
  #   @param [Array<Float, Float, Float, Float>] point
  #
  # @overload on_plane?(array)
  #
  #   Plane defined by three points.
  #   @param [Array<Geom::Point3d, Geom::Point3d, Geom::Point3d>] point
  #
  # @return [Boolean]
  #
  # @see Geom
  #   The Geom module for instructions on how to create a plane.
  #
  # @version SketchUp 6.0
  def on_plane?(*args)
  end

  # The {#project_to_line} method is used to retrieve the projection of a
  # {Geom::Point3d} object onto a line.
  #
  # @example
  #   line = [Geom::Point3d.new(0, 0, 0), Geom::Vector3d.new(0, 0, 1)]
  #   array = [10, 10, 10]
  #   # This will return a new Array
  #   point_on_line = array.project_to_line(line)
  #
  # @overload project_to_line(point1, point2)
  #
  #   @param [Geom::Point3d] point1
  #   @param [Geom::Point3d] point1
  #   @return [Array(Length, Length, Length)] A new  point on the line that is
  #     closest to this point
  #
  # @overload project_to_line(point, vector)
  #
  #   @param [Geom::Point3d] point
  #   @param [Geom::Vector3d] vector
  #   @return [Array(Length, Length, Length)] A new  point on the line that is
  #     closest to this point
  #
  # @see Geom
  #   The Geom module for instructions on how to create a line.
  #
  # @version SketchUp 6.0
  def project_to_line(*args)
  end

  # The {#project_to_plane} method retrieves the projection of a {Geom::Point3d}
  # onto a plane.
  #
  # @example
  #   plane = [Geom::Point3d.new(0, 0, 0), Geom::Vector3d.new(0, 0, 1)]
  #   array = [10, 10, 10]
  #   point_on_plane = array.project_to_plane(plane)
  #
  # @overload project_to_plane(array)
  #
  #   Plane defined by its coefficents.
  #   @param [Array(Float, Float, Float, Float)] point
  #   @return [Array(Length, Length, Length)]
  #
  # @overload project_to_plane(point, vector)
  #
  #   Plane defined by
  #   @param [Geom::Point3d] point
  #   @param [Geom::Vector3d] vector
  #   @return [Array(Length, Length, Length)]
  #
  # @overload project_to_plane(point1, point2, point3)
  #
  #   Plane defined by three points.
  #   @note The three points should not be co-linear or duplicate.
  #   @param [Geom::Point3d] point1
  #   @param [Geom::Point3d] point2
  #   @param [Geom::Point3d] point3
  #   @return [Array(Length, Length, Length)]
  #
  # @overload project_to_plane(array)
  #
  #   Plane defined by three points.
  #   @param [Array(Geom::Point3d, Geom::Point3d, Geom::Point3d)] point
  #   @return [Array(Length, Length, Length)]
  #
  # @overload project_to_plane(array)
  #
  #   Plane defined by three points.
  #   @note The three points should not be co-linear or duplicate.
  #   @param [Array(Geom::Point3d, Geom::Vector3d)] point
  #   @return [Array(Length, Length, Length)]
  #
  # @overload project_to_plane(float1, float2, float3, float4)
  #
  #   Plane defined by its coefficents.
  #   @param [Float] float1
  #   @param [Float] float2
  #   @param [Float] float3
  #   @param [Float] float4
  #   @return [Array(Length, Length, Length)]
  #
  # @see Geom
  #   The Geom module for instructions on how to create a plane.
  #
  # @version SketchUp 6.0
  def project_to_plane(*args)
  end

  # The {#transform} method is used to apply a {Geom::Transformation} object to a
  # {Geom::Point3d} object defined by an {Array} object.
  #
  # This method returns a new {Array} object instead of modifying the original.
  #
  # @example
  #   point1 = Geom::Point3d.new(10, 20, 30)
  #   transform = Geom::Transformation.new(point1)
  #   array = [1, 2, 3]
  #   # This will return a new Array
  #   point2 = array.transform(transform)
  #
  # @param [Geom::Transformation] transform
  #
  # @return [Array(Length, Length, Length)] The newly transformed point.
  #
  # @version SketchUp 6.0
  def transform(transform)
  end

  # The {#transform!} method is used to apply a {Geom::Transformation} object to
  # a {Geom::Point3d} object defined by an {Array} object.
  #
  # @example
  #   point = Geom::Point3d.new(10, 20, 30)
  #   transform = Geom::Transformation.new(point)
  #   array = [1, 2, 3]
  #   # This will modify 'array' in place
  #   array.transform!(transform)
  #
  # @note This method modifies the original.
  #
  # @param [Geom::Transformation] transform
  #
  # @return [Array] The newly transformed point.
  #
  # @version SketchUp 6.0
  def transform!(transform)
  end

  # The {#vector_to} method is used to create an array as a vector from one point
  # to a second point.
  #
  # @example With 2d array
  #   point = Geom::Point2d.new(10, 20)
  #   array = [1, 2]
  #   # This will return a new Vector2d
  #   vector = array.vector_to(point)
  #
  #   point = Geom::Point3d.new(10, 20)
  #   # This will return a new Vector3d
  #   vector = array.vector_to(point)
  #
  # @example With 3d array
  #   point = Geom::Point3d.new(10, 20, 30)
  #   array = [1, 2, 3]
  #   # This will return a new Vector3d
  #   vector = array.vector_to(point)
  #
  # @overload vector_to(point)
  #
  #   @param [Geom::Point3d] point
  #   @return [Geom::Vector3d]
  #
  # @overload vector_to(point)
  #
  #   @param [Geom::Point2d] point
  #   @return [Geom::Vector2d]
  #
  # @raise ArgumentError if the argument is the wrong point type
  #
  # @version SketchUp 6.0
  def vector_to(point)
  end

  # The {#x} method retrieves the x coordinate.
  #
  # @example
  #   array = [1, 2, 3]
  #   # This will return a Fixnum, in this case 1
  #   x = array.x
  #
  #   array = [1.0, 2.0, 3.0]
  #   # This will return a Float, in this case 1.0
  #   x = array.x
  #
  # @return [Object, nil] The x coordinate if successful
  #
  # @version SketchUp 6.0
  def x
  end

  # The {#x=} method sets the x coordinate.
  #
  # @example
  #   array = [1, 2, 3]
  #   # This will initialize the x value as a Float
  #   array.x = 2.5
  #   # This will initialize the x value as a Fixnum
  #   array.x = 5
  #
<<<<<<< HEAD
  # @param x [Object]
=======
  # @param [Object] x
>>>>>>> 860f5f21
  #   The new x position.
  #
  # @return [Object] The new x coordinate if successful
  #
  # @version SketchUp 6.0
  def x=(x)
  end

  # The {#y} method retrieves the y coordinate.
  #
  # @example
  #   array = [1, 2, 3]
  #   # This will return a Fixnum, in this case 2
  #   y = array.y
  #
  #   array = [1.0, 2.0, 3.0]
  #   # This will return a Float, in this case 2.0
  #   y = array.y
  #
  # @return [Object, nil] The y coordinate if successful
  #
  # @version SketchUp 6.0
  def y
  end

  # The {#y=} method sets the y coordinate.
  #
  # @example
  #   array = [1, 2, 3]
  #   # This will initialize the y value as a Float
  #   array.y = 2.5
  #   # This will initialize the y value as a Fixnum
  #   array.y = 5
  #
<<<<<<< HEAD
  # @param y [Object]
=======
  # @param [Object] y
>>>>>>> 860f5f21
  #   The new y position.
  #
  # @return [Object] The new y coordinate if successful
  #
  # @version SketchUp 6.0
  def y=(y)
  end

  # The {#z} method retrieves the z coordinate.
  #
  # @example
  #   array = [1, 2, 3]
  #   # This will return a Fixnum, in this case 3
  #   z = array.z
  #
  #   array = [1.0, 2.0, 3.0]
  #   # This will return a Float, in this case 3.0
  #   z = array.z
  #
  # @return [Object, nil] The z coordinate if successful
  #
  # @version SketchUp 6.0
  def z
  end

  # The {#z=} method sets the z coordinate.
  #
  # @example
  #   array = [1, 2, 3]
  #   # This will initialize the z value as a Float
  #   array.z = 2.5
  #   # This will initialize the z value as a Fixnum
  #   array.z = 5
  #
<<<<<<< HEAD
  # @param z [Object]
=======
  # @param [Object] z
>>>>>>> 860f5f21
  #   The new z position.
  #
  # @return [Object] The new z coordinate if successful
  #
  # @version SketchUp 6.0
  def z=(z)
  end

end<|MERGE_RESOLUTION|>--- conflicted
+++ resolved
@@ -648,11 +648,7 @@
   #   # This will initialize the x value as a Fixnum
   #   array.x = 5
   #
-<<<<<<< HEAD
-  # @param x [Object]
-=======
   # @param [Object] x
->>>>>>> 860f5f21
   #   The new x position.
   #
   # @return [Object] The new x coordinate if successful
@@ -687,11 +683,7 @@
   #   # This will initialize the y value as a Fixnum
   #   array.y = 5
   #
-<<<<<<< HEAD
-  # @param y [Object]
-=======
   # @param [Object] y
->>>>>>> 860f5f21
   #   The new y position.
   #
   # @return [Object] The new y coordinate if successful
@@ -726,11 +718,7 @@
   #   # This will initialize the z value as a Fixnum
   #   array.z = 5
   #
-<<<<<<< HEAD
-  # @param z [Object]
-=======
   # @param [Object] z
->>>>>>> 860f5f21
   #   The new z position.
   #
   # @return [Object] The new z coordinate if successful
